/*
 * Copyright 2020 Netflix, Inc.
 *
 * Licensed under the Apache License, Version 2.0 (the "License"); you may not use this file except in compliance with
 * the License. You may obtain a copy of the License at
 *
 * http://www.apache.org/licenses/LICENSE-2.0
 *
 * Unless required by applicable law or agreed to in writing, software distributed under the License is distributed on
 * an "AS IS" BASIS, WITHOUT WARRANTIES OR CONDITIONS OF ANY KIND, either express or implied. See the License for the
 * specific language governing permissions and limitations under the License.
 */
package com.netflix.conductor.core.config;

import com.google.inject.AbstractModule;
import java.util.List;
import java.util.Map;

/**
 * @author Viren
 */
public interface Configuration {
    String DB_PROPERTY_NAME = "db";
    String DB_DEFAULT_VALUE = "memory";

    String SWEEP_FREQUENCY_PROPERTY_NAME = "decider.sweep.frequency.seconds";
    int SWEEP_FREQUENCY_DEFAULT_VALUE = 30;

    String SWEEP_DISABLE_PROPERTY_NAME = "decider.sweep.disable";
    // FIXME This really should be typed correctly.
    String SWEEP_DISABLE_DEFAULT_VALUE = "false";

    String DISABLE_ASYNC_WORKERS_PROPERTY_NAME = "conductor.disable.async.workers";
    // FIXME This really should be typed correctly.
    String DISABLE_ASYNC_WORKERS_DEFAULT_VALUE = "false";

    String SYSTEM_TASK_WORKER_THREAD_COUNT_PROPERTY_NAME = "workflow.system.task.worker.thread.count";
    int SYSTEM_TASK_WORKER_THREAD_COUNT_DEFAULT_VALUE = 10;

    String SYSTEM_TASK_WORKER_CALLBACK_SECONDS_PROPERTY_NAME = "workflow.system.task.worker.callback.seconds";
    int SYSTEM_TASK_WORKER_CALLBACK_SECONDS_DEFAULT_VALUE = 30;

    String SYSTEM_TASK_WORKER_POLL_INTERVAL_PROPERTY_NAME = "workflow.system.task.worker.poll.interval";
    int SYSTEM_TASK_WORKER_POLL_INTERVAL_DEFAULT_VALUE = 50;

    String SYSTEM_TASK_WORKER_EXECUTION_NAMESPACE_PROPERTY_NAME = "workflow.system.task.worker.executionNameSpace";
    String SYSTEM_TASK_WORKER_EXECUTION_NAMESPACE_DEFAULT_VALUE = "";

    String SYSTEM_TASK_WORKER_ISOLATED_THREAD_COUNT_PROPERTY_NAME = "workflow.isolated.system.task.worker.thread.count";
    int SYSTEM_TASK_WORKER_ISOLATED_THREAD_COUNT_DEFAULT_VALUE = 1;

    String SYSTEM_TASK_MAX_POLL_COUNT_PROPERTY_NAME = "workflow.system.task.queue.pollCount";
    int SYSTEM_TASK_MAX_POLL_COUNT_DEFAULT_VALUE = 1;

    String ENVIRONMENT_PROPERTY_NAME = "environment";
    String ENVIRONMENT_DEFAULT_VALUE = "test";

    String STACK_PROPERTY_NAME = "STACK";
    String STACK_DEFAULT_VALUE = "test";

    String APP_ID_PROPERTY_NAME = "APP_ID";
    String APP_ID_DEFAULT_VALUE = "conductor";

    String REGION_PROPERTY_NAME = "EC2_REGION";
    String REGION_DEFAULT_VALUE = "us-east-1";

    String AVAILABILITY_ZONE_PROPERTY_NAME = "EC2_AVAILABILITY_ZONE";
    String AVAILABILITY_ZONE_DEFAULT_VALUE = "us-east-1c";

    String JERSEY_ENABLED_PROPERTY_NAME = "conductor.jersey.enabled";
    boolean JERSEY_ENABLED_DEFAULT_VALUE = true;

    String ASYNC_INDEXING_ENABLED_PROPERTY_NAME = "async.indexing.enabled";
    boolean ASYNC_INDEXING_ENABLED_DEFAULT_VALUE = false;

    String ASYNC_UPDATE_SHORT_WORKFLOW_DURATION_PROPERTY_NAME = "async.update.short.workflow.duration.seconds";
    int ASYNC_UPDATE_SHORT_WORKFLOW_DURATION_DEFAULT_VALUE = 30;

    String ASYNC_UPDATE_DELAY_PROPERTY_NAME = "async.update.delay.seconds";
    int ASYNC_UPDATE_DELAY_DEFAULT_VALUE = 60;

    String ADDITIONAL_MODULES_PROPERTY_NAME = "conductor.additional.modules";

    String EXECUTION_LOCK_ENABLED_PROPERTY_NAME = "workflow.decider.locking.enabled";
    boolean EXECUTION_LOCK_ENABLED_DEFAULT_VALUE = false;

    String LOCKING_SERVER_PROPERTY_NAME = "workflow.decider.locking.server";
    String LOCKING_SERVER_DEFAULT_VALUE = "noop_lock";

    String IGNORE_LOCKING_EXCEPTIONS_PROPERTY_NAME = "workflow.decider.locking.exceptions.ignore";
    boolean IGNORE_LOCKING_EXCEPTIONS_DEFAULT_VALUE = false;

    String EVENT_MESSAGE_INDEXING_ENABLED_PROPERTY_NAME = "workflow.event.message.indexing.enabled";
    boolean EVENT_MESSAGE_INDEXING_ENABLED_DEFAULT_VALUE = true;

    String EVENT_EXECUTION_INDEXING_ENABLED_PROPERTY_NAME = "workflow.event.execution.indexing.enabled";
    boolean EVENT_EXECUTION_INDEXING_ENABLED_DEFAULT_VALUE = true;

    String TASKEXECLOG_INDEXING_ENABLED_PROPERTY_NAME = "workflow.taskExecLog.indexing.enabled";
    boolean TASKEXECLOG_INDEXING_ENABLED_DEFAULT_VALUE = true;

    String INDEXING_ENABLED_PROPERTY_NAME = "workflow.indexing.enabled";
    boolean INDEXING_ENABLED_DEFAULT_VALUE = true;

    String TASK_DEF_REFRESH_TIME_SECS_PROPERTY_NAME = "conductor.taskdef.cache.refresh.time.seconds";
    int TASK_DEF_REFRESH_TIME_SECS_DEFAULT_VALUE = 60;

    String EVENT_HANDLER_REFRESH_TIME_SECS_PROPERTY_NAME = "conductor.eventhandler.cache.refresh.time.seconds";
    int EVENT_HANDLER_REFRESH_TIME_SECS_DEFAULT_VALUE = 60;

    String EVENT_EXECUTION_PERSISTENCE_TTL_SECS_PROPERTY_NAME = "workflow.event.execution.persistence.ttl.seconds";
    int EVENT_EXECUTION_PERSISTENCE_TTL_SECS_DEFAULT_VALUE = 0;

    String WORKFLOW_ARCHIVAL_TTL_SECS_PROPERTY_NAME = "workflow.archival.ttl.seconds";
    int WORKFLOW_ARCHIVAL_TTL_SECS_DEFAULT_VALUE = 0;

    String WORKFLOW_ARCHIVAL_DELAY_SECS_PROPERTY_NAME = "workflow.archival.delay.seconds";

    String WORKFLOW_ARCHIVAL_DELAY_QUEUE_WORKER_THREAD_COUNT_PROPERTY_NAME = "workflow.archival.delay.queue.worker.thread.count";
    int WORKFLOW_ARCHIVAL_DELAY_QUEUE_WORKER_THREAD_COUNT_DEFAULT_VALUE = 5;

    String OWNER_EMAIL_MANDATORY_NAME = "workflow.owner.email.mandatory";
    boolean OWNER_EMAIL_MANDATORY_DEFAULT_VALUE = true;

    String ELASTIC_SEARCH_AUTO_INDEX_MANAGEMENT_ENABLED_PROPERTY_NAME = "workflow.elasticsearch.auto.index.management.enabled";
    boolean ELASTIC_SEARCH_AUTO_INDEX_MANAGEMENT_ENABLED_DEFAULT_VALUE = true;

    String ELASTIC_SEARCH_DOCUMENT_TYPE_OVERRIDE_PROPERTY_NAME = "workflow.elasticsearch.document.type.override";
    String ELASTIC_SEARCH_DOCUMENT_TYPE_OVERRIDE_DEFAULT_VALUE = "";

    String EVENT_QUEUE_POLL_SCHEDULER_THREAD_COUNT_PROPERTY_NAME = "workflow.event.queue.scheduler.poll.thread.count";

    //TODO add constants for input/output external payload related properties.

    default DB getDB() {
        return DB.valueOf(getDBString());
    }

    default LOCKING_SERVER getLockingServer() {
        return LOCKING_SERVER.valueOf(getLockingServerString());
    }

    default String getDBString() {
        return getProperty(DB_PROPERTY_NAME, DB_DEFAULT_VALUE).toUpperCase();
    }

    default String getLockingServerString() {
        return getProperty(LOCKING_SERVER_PROPERTY_NAME, LOCKING_SERVER_DEFAULT_VALUE).toUpperCase();
    }

    default boolean ignoreLockingExceptions() {
        return getBooleanProperty(IGNORE_LOCKING_EXCEPTIONS_PROPERTY_NAME, IGNORE_LOCKING_EXCEPTIONS_DEFAULT_VALUE);
    }

    /**
     * @return when set to true(default), locking is enabled for workflow execution
     */
    default boolean enableWorkflowExecutionLock() {
        return getBooleanProperty(EXECUTION_LOCK_ENABLED_PROPERTY_NAME, EXECUTION_LOCK_ENABLED_DEFAULT_VALUE);
    }

    /**
     * @return if true(default), enables task execution log indexing
     */
    default boolean isTaskExecLogIndexingEnabled() {
        return getBooleanProperty(TASKEXECLOG_INDEXING_ENABLED_PROPERTY_NAME, TASKEXECLOG_INDEXING_ENABLED_DEFAULT_VALUE);
    }

    /**
     * @return if true(default), enables indexing persistence
     */
    default boolean isIndexingPersistenceEnabled() {
            return getBooleanProperty(INDEXING_ENABLED_PROPERTY_NAME, INDEXING_ENABLED_DEFAULT_VALUE);
    }

    /**
     * @return the number of threads to be used within the threadpool for system task workers
     */
    default int getSystemTaskWorkerThreadCount() {
        return getIntProperty(SYSTEM_TASK_WORKER_THREAD_COUNT_PROPERTY_NAME, SYSTEM_TASK_WORKER_THREAD_COUNT_DEFAULT_VALUE);
    }

    /**
     * @return the interval (in seconds) after which a system task will be checked for completion
     */
    default int getSystemTaskWorkerCallbackSeconds() {
        return getIntProperty(SYSTEM_TASK_WORKER_CALLBACK_SECONDS_PROPERTY_NAME, SYSTEM_TASK_WORKER_CALLBACK_SECONDS_DEFAULT_VALUE);
    }

    /**
     * @return the interval (in seconds) at which system task queues will be polled by the system task workers
     */
    default int getSystemTaskWorkerPollInterval() {
        return getIntProperty(SYSTEM_TASK_WORKER_POLL_INTERVAL_PROPERTY_NAME, SYSTEM_TASK_WORKER_POLL_INTERVAL_DEFAULT_VALUE);
    }

    /**
     * @return the namespace for the system task workers to provide instance level isolation
     */
    default String getSystemTaskWorkerExecutionNamespace() {
        return getProperty(SYSTEM_TASK_WORKER_EXECUTION_NAMESPACE_PROPERTY_NAME, SYSTEM_TASK_WORKER_EXECUTION_NAMESPACE_DEFAULT_VALUE);
    }

    /**
     * @return the number of threads to be used within the threadpool for system task workers in each isolation group
     */
    default int getSystemTaskWorkerIsolatedThreadCount() {
        return getIntProperty(SYSTEM_TASK_WORKER_ISOLATED_THREAD_COUNT_PROPERTY_NAME, SYSTEM_TASK_WORKER_ISOLATED_THREAD_COUNT_DEFAULT_VALUE);
    }

    /**
     * @return the max number of system task to poll from queues
     */
    default int getSystemTaskMaxPollCount() {
        return getIntProperty(SYSTEM_TASK_MAX_POLL_COUNT_PROPERTY_NAME, SYSTEM_TASK_MAX_POLL_COUNT_DEFAULT_VALUE);
    }

    /**
     * @return time frequency in seconds, at which the workflow sweeper should run to evaluate running workflows.
     */
    int getSweepFrequency();

    /**
     * @return when set to true, the sweep is disabled
     */
    boolean disableSweep();


    /**
     * @return when set to true, the background task workers executing async system tasks (eg HTTP) are disabled
     */
    boolean disableAsyncWorkers();

    /**
     *
     * @return when set to true, message from the event processing are indexed
     */
    boolean isEventMessageIndexingEnabled();

    /**
     * @return when set to true, event execution results are indexed
     */
    boolean isEventExecutionIndexingEnabled();

    /**
     * @return ID of the server.  Can be host name, IP address or any other meaningful identifier.  Used for logging
     */
    String getServerId();

    /**
     * @return Current environment. e.g. test, prod
     */
    String getEnvironment();

    /**
     * @return name of the stack under which the app is running.  e.g. devint, testintg, staging, prod etc.
     */
    String getStack();

    /**
     * @return APP ID.  Used for logging
     */
    String getAppId();

    /**
     * @return Data center region.  if hosting on Amazon the value is something like us-east-1, us-west-2 etc.
     */
    String getRegion();

    /**
     * @return Availability zone / rack.  for AWS deployments, the value is something like us-east-1a, etc.
     */
    String getAvailabilityZone();

    /**
     * @return when set to true, the indexing operation to elasticsearch will be performed asynchronously
     */
    default boolean enableAsyncIndexing() {
        return getBooleanProperty(ASYNC_INDEXING_ENABLED_PROPERTY_NAME, ASYNC_INDEXING_ENABLED_DEFAULT_VALUE);
    }

    /**
     * @return the duration of workflow execution which qualifies a workflow as a short-running workflow for async
     * updating to the index
     */
    default int getAsyncUpdateShortRunningWorkflowDuration() {
        return getIntProperty(ASYNC_UPDATE_SHORT_WORKFLOW_DURATION_PROPERTY_NAME, ASYNC_UPDATE_SHORT_WORKFLOW_DURATION_DEFAULT_VALUE);
    }

    /**
     * @return the delay with which short-running workflows will be updated in the index
     */
    default int getAsyncUpdateDelay() {
        return getIntProperty(ASYNC_UPDATE_DELAY_PROPERTY_NAME, ASYNC_UPDATE_DELAY_DEFAULT_VALUE);
    }

    default boolean getJerseyEnabled() {
        return getBooleanProperty(JERSEY_ENABLED_PROPERTY_NAME, JERSEY_ENABLED_DEFAULT_VALUE);
    }

    /**
     * @return true if owner email is mandatory for task definitions and workflow definitions
     */
    default boolean isOwnerEmailMandatory() {
            return getBooleanProperty(OWNER_EMAIL_MANDATORY_NAME, OWNER_EMAIL_MANDATORY_DEFAULT_VALUE);
    }

    /**
     * @return the refresh time for the in-memory task definition cache
     */
    default int getTaskDefRefreshTimeSecsDefaultValue() {
        return getIntProperty(TASK_DEF_REFRESH_TIME_SECS_PROPERTY_NAME, TASK_DEF_REFRESH_TIME_SECS_DEFAULT_VALUE);
    }

    /**
     * @return the refresh time for the in-memory event handler cache
     */
    default int getEventHandlerRefreshTimeSecsDefaultValue() {
        return getIntProperty(EVENT_HANDLER_REFRESH_TIME_SECS_PROPERTY_NAME,
            EVENT_HANDLER_REFRESH_TIME_SECS_DEFAULT_VALUE);
    }

    /**
     * @return The time to live in seconds of the event execution persisted. Currently, only RedisExecutionDAO supports it.
     */
    default int getEventExecutionPersistenceTTL() {
        return getIntProperty(EVENT_EXECUTION_PERSISTENCE_TTL_SECS_PROPERTY_NAME, EVENT_EXECUTION_PERSISTENCE_TTL_SECS_DEFAULT_VALUE);
    }

    default boolean isElasticSearchAutoIndexManagementEnabled() {
        return getBooleanProperty(ELASTIC_SEARCH_AUTO_INDEX_MANAGEMENT_ENABLED_PROPERTY_NAME,
            ELASTIC_SEARCH_AUTO_INDEX_MANAGEMENT_ENABLED_DEFAULT_VALUE);
    }

    /**
     * Document types are deprecated in ES6 and removed from ES7. This property can be used to disable the use of
     * specific document types with an override. This property is currently used in ES6 module.
     * <p>
     * <em>Note that this property will only take effect if
     * {@link Configuration#isElasticSearchAutoIndexManagementEnabled} is set to false and index management
     * is handled outside of this module.</em>
     */
    default String getElasticSearchDocumentTypeOverride() {
        return getProperty(ELASTIC_SEARCH_DOCUMENT_TYPE_OVERRIDE_PROPERTY_NAME,
            ELASTIC_SEARCH_DOCUMENT_TYPE_OVERRIDE_DEFAULT_VALUE);
    }

    /**
<<<<<<< HEAD
     * @return the number of threads to be use in Scheduler used for polling events from multiple event queues.
     * By default, a thread count equal to the number of CPU cores is chosen.
     */
    default int getEventSchedulerPollThreadCount()
    {
        return getIntProperty(EVENT_QUEUE_POLL_SCHEDULER_THREAD_COUNT_PROPERTY_NAME, Runtime.getRuntime().availableProcessors());
    }

    /**
=======
     * @return The time to live in seconds for workflow archiving module. Currently, only RedisExecutionDAO supports it.
     */
    default int getWorkflowArchivalTTL() {
        return getIntProperty(WORKFLOW_ARCHIVAL_TTL_SECS_PROPERTY_NAME, WORKFLOW_ARCHIVAL_TTL_SECS_DEFAULT_VALUE);
    }

    /**
     * @return the time to delay the archival of workflow
     */
    default int getWorkflowArchivalDelay() {
        return getIntProperty(WORKFLOW_ARCHIVAL_DELAY_SECS_PROPERTY_NAME, getAsyncUpdateDelay());
    }

    /**
     * @return the number of threads to process the delay queue in workflow archival
     */
    default int getWorkflowArchivalDelayQueueWorkerThreadCount() {
        return getIntProperty(WORKFLOW_ARCHIVAL_DELAY_QUEUE_WORKER_THREAD_COUNT_PROPERTY_NAME, WORKFLOW_ARCHIVAL_DELAY_QUEUE_WORKER_THREAD_COUNT_DEFAULT_VALUE);
    }


    /**
>>>>>>> 7f48d539
     * @param name         Name of the property
     * @param defaultValue Default value when not specified
     * @return User defined integer property.
     */
    int getIntProperty(String name, int defaultValue);

    /**
     * @param name         Name of the property
     * @param defaultValue Default value when not specified
     * @return User defined string property.
     */
    String getProperty(String name, String defaultValue);

    boolean getBooleanProperty(String name, boolean defaultValue);

    default boolean getBoolProperty(String name, boolean defaultValue) {
        String value = getProperty(name, null);
        if (null == value || value.trim().length() == 0) {
            return defaultValue;
        }
        return Boolean.parseBoolean(value.trim());
    }

    /**
     * @return Returns all the configurations in a map.
     */
    Map<String, Object> getAll();

    /**
     * @return Provides a list of additional modules to configure. Use this to inject additional modules that should be
     * loaded as part of the Conductor server initialization If you are creating custom tasks
     * (com.netflix.conductor.core.execution.tasks.WorkflowSystemTask) then initialize them as part of the custom
     * modules.
     */
    default List<AbstractModule> getAdditionalModules() {
        return null;
    }


    /**
     * @param name         Name of the property
     * @param defaultValue Default value when not specified
     * @return User defined Long property.
     */
    long getLongProperty(String name, long defaultValue);

	/**
	 *
	 * @return The threshold of the workflow input payload size in KB beyond which the payload will be stored in {@link com.netflix.conductor.common.utils.ExternalPayloadStorage}
	 */
	Long getWorkflowInputPayloadSizeThresholdKB();

	/**
	 *
	 * @return The maximum threshold of the workflow input payload size in KB beyond which input will be rejected and the workflow will be marked as FAILED
	 */
	Long getMaxWorkflowInputPayloadSizeThresholdKB();

	/**
	 *
	 * @return The threshold of the workflow output payload size in KB beyond which the payload will be stored in {@link com.netflix.conductor.common.utils.ExternalPayloadStorage}
	 */
	Long getWorkflowOutputPayloadSizeThresholdKB();

	/**
	 *
	 * @return The maximum threshold of the workflow output payload size in KB beyond which output will be rejected and the workflow will be marked as FAILED
	 */
	Long getMaxWorkflowOutputPayloadSizeThresholdKB();

	/**
	 *
	 * @return The threshold of the task input payload size in KB beyond which the payload will be stored in {@link com.netflix.conductor.common.utils.ExternalPayloadStorage}
	 */
	Long getTaskInputPayloadSizeThresholdKB();

	/**
	 *
	 * @return The maximum threshold of the task input payload size in KB beyond which the task input will be rejected and the task will be marked as FAILED_WITH_TERMINAL_ERROR
	 */
	Long getMaxTaskInputPayloadSizeThresholdKB();

	/**
	 *
	 * @return The threshold of the task output payload size in KB beyond which the payload will be stored in {@link com.netflix.conductor.common.utils.ExternalPayloadStorage}
	 */
	Long getTaskOutputPayloadSizeThresholdKB();

	/**
	 *
	 * @return The maximum threshold of the task output payload size in KB beyond which the task input will be rejected and the task will be marked as FAILED_WITH_TERMINAL_ERROR
	 */
	Long getMaxTaskOutputPayloadSizeThresholdKB();


    enum DB {
        REDIS, DYNOMITE, MEMORY, REDIS_CLUSTER, MYSQL, POSTGRES, CASSANDRA, REDIS_SENTINEL
    }

    enum LOCKING_SERVER {
        NOOP_LOCK, REDIS, ZOOKEEPER, LOCAL_ONLY
    }
}<|MERGE_RESOLUTION|>--- conflicted
+++ resolved
@@ -346,7 +346,28 @@
     }
 
     /**
-<<<<<<< HEAD
+     * @return The time to live in seconds for workflow archiving module. Currently, only RedisExecutionDAO supports it.
+     */
+    default int getWorkflowArchivalTTL() {
+        return getIntProperty(WORKFLOW_ARCHIVAL_TTL_SECS_PROPERTY_NAME, WORKFLOW_ARCHIVAL_TTL_SECS_DEFAULT_VALUE);
+    }
+
+    /**
+     * @return the time to delay the archival of workflow
+     */
+    default int getWorkflowArchivalDelay() {
+        return getIntProperty(WORKFLOW_ARCHIVAL_DELAY_SECS_PROPERTY_NAME, getAsyncUpdateDelay());
+    }
+
+    /**
+     * @return the number of threads to process the delay queue in workflow archival
+     */
+    default int getWorkflowArchivalDelayQueueWorkerThreadCount() {
+        return getIntProperty(WORKFLOW_ARCHIVAL_DELAY_QUEUE_WORKER_THREAD_COUNT_PROPERTY_NAME, WORKFLOW_ARCHIVAL_DELAY_QUEUE_WORKER_THREAD_COUNT_DEFAULT_VALUE);
+    }
+
+
+    /**
      * @return the number of threads to be use in Scheduler used for polling events from multiple event queues.
      * By default, a thread count equal to the number of CPU cores is chosen.
      */
@@ -356,30 +377,6 @@
     }
 
     /**
-=======
-     * @return The time to live in seconds for workflow archiving module. Currently, only RedisExecutionDAO supports it.
-     */
-    default int getWorkflowArchivalTTL() {
-        return getIntProperty(WORKFLOW_ARCHIVAL_TTL_SECS_PROPERTY_NAME, WORKFLOW_ARCHIVAL_TTL_SECS_DEFAULT_VALUE);
-    }
-
-    /**
-     * @return the time to delay the archival of workflow
-     */
-    default int getWorkflowArchivalDelay() {
-        return getIntProperty(WORKFLOW_ARCHIVAL_DELAY_SECS_PROPERTY_NAME, getAsyncUpdateDelay());
-    }
-
-    /**
-     * @return the number of threads to process the delay queue in workflow archival
-     */
-    default int getWorkflowArchivalDelayQueueWorkerThreadCount() {
-        return getIntProperty(WORKFLOW_ARCHIVAL_DELAY_QUEUE_WORKER_THREAD_COUNT_PROPERTY_NAME, WORKFLOW_ARCHIVAL_DELAY_QUEUE_WORKER_THREAD_COUNT_DEFAULT_VALUE);
-    }
-
-
-    /**
->>>>>>> 7f48d539
      * @param name         Name of the property
      * @param defaultValue Default value when not specified
      * @return User defined integer property.
