--- conflicted
+++ resolved
@@ -66,12 +66,7 @@
         when(parametersUtils.getTaskInputV2(anyMap(), any(Workflow.class), anyString(), any(TaskDef.class)))
                 .thenReturn(subWorkflowParamMap);
 
-
         //When
-<<<<<<< HEAD
-        TaskMapperContext taskMapperContext = new TaskMapperContext(workflowInstance, taskToSchedule,
-                taskInput, 0, null, IDGenerator.generate(), deciderService);
-=======
         TaskMapperContext taskMapperContext = TaskMapperContext.newBuilder()
                 .withWorkflowDefinition(workflowDef)
                 .withWorkflowInstance(workflowInstance)
@@ -82,7 +77,6 @@
                 .withDeciderService(deciderService)
                 .build();
 
->>>>>>> 3fe00978
         List<Task> mappedTasks = subWorkflowTaskMapper.getMappedTasks(taskMapperContext);
 
         //Then
