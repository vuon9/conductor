/*
 *  Copyright 2022 Netflix, Inc.
 *  <p>
 *  Licensed under the Apache License, Version 2.0 (the "License"); you may not use this file except in compliance with
 *  the License. You may obtain a copy of the License at
 *  <p>
 *  http://www.apache.org/licenses/LICENSE-2.0
 *  <p>
 *  Unless required by applicable law or agreed to in writing, software distributed under the License is distributed on
 *  an "AS IS" BASIS, WITHOUT WARRANTIES OR CONDITIONS OF ANY KIND, either express or implied. See the License for the
 *  specific language governing permissions and limitations under the License.
 */

/*
 * Common place to define all the version dependencies
 */
ext {
    revActivation = '2.0.0'
    revAwaitility = '3.1.6'
    revAwsSdk = '1.11.86'
    revBval = '2.0.5'
    revCassandra = '3.10.2'
    revCassandraUnit = '3.11.2.0'
    revCommonsIo = '2.7'
    revDynoQueues = '2.0.20'
    revElasticSearch6 = '6.8.12'
<<<<<<< HEAD
    revElasticSearch7 = '7.15.2'
=======
>>>>>>> bc9df66c
    revEmbeddedRedis = '0.6'
    revEurekaClient = '1.10.10'
    revGroovy = '2.5.13'
    revGrpc = '1.+'
    revGuava = '30.0-jre'
    revHamcrestAllMatchers = '1.8'
    revHealth = '1.1.+'
    revJAXB = '2.3.3'
    revJedis = '3.3.0'
    revJersey = '1.19.4'
    revJsonPath = '2.4.0'
    revJq = '0.0.13'
    revJsr311Api = '1.1.1'
    revMockServerClient = '5.12.0'
    revOpenapi = '1.6.+'
    revPowerMock = '2.0.9'
    revProtoBuf = '3.13.0'
    revProtogenAnnotations = '1.0.0'
    revProtogenCodegen = '1.4.0'
    revRarefiedRedis = '0.0.17'
    revRedisson = '3.13.3'
    revRxJava = '1.2.2'
    revSpectator = '0.122.0'
    revSpock = '1.3-groovy-2.5'
    revSpotifyCompletableFutures = '0.3.3'
    revTestContainer = '1.15.3'
}<|MERGE_RESOLUTION|>--- conflicted
+++ resolved
@@ -24,10 +24,7 @@
     revCommonsIo = '2.7'
     revDynoQueues = '2.0.20'
     revElasticSearch6 = '6.8.12'
-<<<<<<< HEAD
     revElasticSearch7 = '7.15.2'
-=======
->>>>>>> bc9df66c
     revEmbeddedRedis = '0.6'
     revEurekaClient = '1.10.10'
     revGroovy = '2.5.13'
