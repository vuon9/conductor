{
    "annotationProcessor": {
        "org.springframework.boot:spring-boot-configuration-processor": {
            "locked": "2.6.6"
        }
    },
    "compileClasspath": {
        "com.netflix.conductor:conductor-common": {
            "project": true
        },
        "com.netflix.conductor:conductor-core": {
            "project": true
        },
        "com.netflix.runtime:health-api": {
            "locked": "1.1.4"
        },
        "org.apache.logging.log4j:log4j-api": {
            "locked": "2.17.1"
        },
        "org.apache.logging.log4j:log4j-core": {
            "locked": "2.17.1"
        },
        "org.apache.logging.log4j:log4j-jul": {
            "locked": "2.17.1"
        },
        "org.apache.logging.log4j:log4j-slf4j-impl": {
            "locked": "2.17.1"
        },
        "org.apache.logging.log4j:log4j-web": {
            "locked": "2.17.1"
        },
<<<<<<< HEAD
=======
        "org.apache.tomcat.embed:tomcat-embed-core": {
            "locked": "9.0.46",
            "transitive": [
                "org.apache.tomcat.embed:tomcat-embed-websocket",
                "org.springframework.boot:spring-boot-starter-tomcat"
            ]
        },
        "org.apache.tomcat.embed:tomcat-embed-websocket": {
            "locked": "9.0.46",
            "transitive": [
                "org.springframework.boot:spring-boot-starter-tomcat"
            ]
        },
        "org.glassfish:jakarta.el": {
            "locked": "3.0.3",
            "transitive": [
                "org.springframework.boot:spring-boot-starter-tomcat"
            ]
        },
        "org.slf4j:jul-to-slf4j": {
            "locked": "1.7.30",
            "transitive": [
                "org.springframework.boot:spring-boot-starter-logging"
            ]
        },
        "org.slf4j:slf4j-api": {
            "locked": "1.7.30",
            "transitive": [
                "io.swagger.core.v3:swagger-core",
                "org.apache.logging.log4j:log4j-slf4j-impl",
                "org.slf4j:jul-to-slf4j",
                "org.webjars:webjars-locator-core"
            ]
        },
        "org.springdoc:springdoc-openapi-common": {
            "locked": "1.6.8",
            "transitive": [
                "org.springdoc:springdoc-openapi-webmvc-core"
            ]
        },
>>>>>>> bc9df66c
        "org.springdoc:springdoc-openapi-ui": {
            "locked": "1.6.8"
        },
<<<<<<< HEAD
=======
        "org.springdoc:springdoc-openapi-webmvc-core": {
            "locked": "1.6.8",
            "transitive": [
                "org.springdoc:springdoc-openapi-ui"
            ]
        },
        "org.springframework.boot:spring-boot": {
            "locked": "2.3.12.RELEASE",
            "transitive": [
                "org.springframework.boot:spring-boot-autoconfigure",
                "org.springframework.boot:spring-boot-starter"
            ]
        },
        "org.springframework.boot:spring-boot-autoconfigure": {
            "locked": "2.3.12.RELEASE",
            "transitive": [
                "org.springdoc:springdoc-openapi-common",
                "org.springframework.boot:spring-boot-starter"
            ]
        },
        "org.springframework.boot:spring-boot-starter": {
            "locked": "2.3.12.RELEASE",
            "transitive": [
                "org.springframework.boot:spring-boot-starter-json",
                "org.springframework.boot:spring-boot-starter-web"
            ]
        },
        "org.springframework.boot:spring-boot-starter-json": {
            "locked": "2.3.12.RELEASE",
            "transitive": [
                "org.springframework.boot:spring-boot-starter-web"
            ]
        },
        "org.springframework.boot:spring-boot-starter-logging": {
            "locked": "2.3.12.RELEASE",
            "transitive": [
                "org.springframework.boot:spring-boot-starter"
            ]
        },
        "org.springframework.boot:spring-boot-starter-tomcat": {
            "locked": "2.3.12.RELEASE",
            "transitive": [
                "org.springframework.boot:spring-boot-starter-web"
            ]
        },
>>>>>>> bc9df66c
        "org.springframework.boot:spring-boot-starter-web": {
            "locked": "2.6.6"
        }
    },
    "runtimeClasspath": {
        "com.fasterxml.jackson.core:jackson-annotations": {
            "firstLevelTransitive": [
                "com.netflix.conductor:conductor-core"
            ],
            "locked": "2.13.2"
        },
        "com.fasterxml.jackson.core:jackson-core": {
            "firstLevelTransitive": [
                "com.netflix.conductor:conductor-common",
                "com.netflix.conductor:conductor-core"
            ],
            "locked": "2.13.2"
        },
        "com.fasterxml.jackson.core:jackson-databind": {
            "firstLevelTransitive": [
                "com.netflix.conductor:conductor-common",
                "com.netflix.conductor:conductor-core"
            ],
            "locked": "2.13.2.2"
        },
<<<<<<< HEAD
        "com.github.rholder:guava-retrying": {
            "firstLevelTransitive": [
                "com.netflix.conductor:conductor-common"
            ],
            "locked": "2.0.0"
        },
        "com.google.guava:guava": {
            "firstLevelTransitive": [
                "com.netflix.conductor:conductor-core"
            ],
            "locked": "30.0-jre"
=======
        "com.github.ben-manes.caffeine:caffeine": {
            "locked": "2.8.8",
            "transitive": [
                "com.netflix.conductor:conductor-core"
            ]
        },
        "com.google.errorprone:error_prone_annotations": {
            "locked": "2.4.0",
            "transitive": [
                "com.github.ben-manes.caffeine:caffeine"
            ]
>>>>>>> bc9df66c
        },
        "com.google.protobuf:protobuf-java": {
            "firstLevelTransitive": [
                "com.netflix.conductor:conductor-common",
                "com.netflix.conductor:conductor-core"
            ],
            "locked": "3.13.0"
        },
        "com.jayway.jsonpath:json-path": {
            "firstLevelTransitive": [
                "com.netflix.conductor:conductor-core"
            ],
            "locked": "2.6.0"
        },
        "com.netflix.conductor:conductor-annotations": {
            "firstLevelTransitive": [
                "com.netflix.conductor:conductor-common"
            ],
            "project": true
        },
        "com.netflix.conductor:conductor-common": {
            "firstLevelTransitive": [
                "com.netflix.conductor:conductor-core"
            ],
            "project": true
        },
        "com.netflix.conductor:conductor-core": {
            "project": true
        },
        "com.netflix.runtime:health-api": {
            "locked": "1.1.4"
        },
        "com.netflix.spectator:spectator-api": {
            "firstLevelTransitive": [
                "com.netflix.conductor:conductor-core"
            ],
            "locked": "0.122.0"
        },
        "com.spotify:completable-futures": {
            "firstLevelTransitive": [
                "com.netflix.conductor:conductor-core"
            ],
            "locked": "0.3.3"
        },
        "commons-io:commons-io": {
            "firstLevelTransitive": [
                "com.netflix.conductor:conductor-core"
            ],
            "locked": "2.7"
        },
        "io.reactivex:rxjava": {
            "firstLevelTransitive": [
                "com.netflix.conductor:conductor-core"
            ],
            "locked": "1.3.8"
        },
        "jakarta.activation:jakarta.activation-api": {
            "firstLevelTransitive": [
                "com.netflix.conductor:conductor-core"
            ],
            "locked": "1.2.2"
        },
        "jakarta.xml.bind:jakarta.xml.bind-api": {
            "firstLevelTransitive": [
                "com.netflix.conductor:conductor-core"
            ],
            "locked": "2.3.3"
        },
        "org.apache.bval:bval-jsr": {
            "firstLevelTransitive": [
                "com.netflix.conductor:conductor-common",
                "com.netflix.conductor:conductor-core"
            ],
            "locked": "2.0.5"
        },
        "org.apache.commons:commons-lang3": {
            "firstLevelTransitive": [
                "com.netflix.conductor:conductor-common",
                "com.netflix.conductor:conductor-core"
            ],
            "locked": "3.12.0"
        },
        "org.apache.logging.log4j:log4j-api": {
            "firstLevelTransitive": [
                "com.netflix.conductor:conductor-annotations",
                "com.netflix.conductor:conductor-common",
                "com.netflix.conductor:conductor-core"
            ],
            "locked": "2.17.1"
        },
        "org.apache.logging.log4j:log4j-core": {
            "firstLevelTransitive": [
                "com.netflix.conductor:conductor-annotations",
                "com.netflix.conductor:conductor-common",
                "com.netflix.conductor:conductor-core"
            ],
            "locked": "2.17.1"
        },
        "org.apache.logging.log4j:log4j-jul": {
            "firstLevelTransitive": [
                "com.netflix.conductor:conductor-annotations",
                "com.netflix.conductor:conductor-common",
                "com.netflix.conductor:conductor-core"
            ],
            "locked": "2.17.1"
        },
        "org.apache.logging.log4j:log4j-slf4j-impl": {
            "firstLevelTransitive": [
                "com.netflix.conductor:conductor-annotations",
                "com.netflix.conductor:conductor-common",
                "com.netflix.conductor:conductor-core"
            ],
            "locked": "2.17.1"
        },
        "org.apache.logging.log4j:log4j-web": {
            "firstLevelTransitive": [
                "com.netflix.conductor:conductor-annotations",
                "com.netflix.conductor:conductor-common",
                "com.netflix.conductor:conductor-core"
<<<<<<< HEAD
            ],
            "locked": "2.17.1"
=======
            ]
        },
        "org.apache.tomcat.embed:tomcat-embed-core": {
            "locked": "9.0.46",
            "transitive": [
                "org.apache.tomcat.embed:tomcat-embed-websocket",
                "org.springframework.boot:spring-boot-starter-tomcat"
            ]
        },
        "org.apache.tomcat.embed:tomcat-embed-websocket": {
            "locked": "9.0.46",
            "transitive": [
                "org.springframework.boot:spring-boot-starter-tomcat"
            ]
        },
        "org.checkerframework:checker-qual": {
            "locked": "3.8.0",
            "transitive": [
                "com.github.ben-manes.caffeine:caffeine"
            ]
        },
        "org.glassfish:jakarta.el": {
            "locked": "3.0.3",
            "transitive": [
                "org.springframework.boot:spring-boot-starter-tomcat"
            ]
        },
        "org.ow2.asm:asm": {
            "locked": "5.0.4",
            "transitive": [
                "net.minidev:accessors-smart"
            ]
        },
        "org.slf4j:jul-to-slf4j": {
            "locked": "1.7.30",
            "transitive": [
                "org.springframework.boot:spring-boot-starter-logging"
            ]
        },
        "org.slf4j:slf4j-api": {
            "locked": "1.7.30",
            "transitive": [
                "com.jayway.jsonpath:json-path",
                "com.netflix.spectator:spectator-api",
                "io.swagger.core.v3:swagger-core",
                "org.apache.logging.log4j:log4j-slf4j-impl",
                "org.slf4j:jul-to-slf4j",
                "org.webjars:webjars-locator-core"
            ]
        },
        "org.springdoc:springdoc-openapi-common": {
            "locked": "1.6.8",
            "transitive": [
                "org.springdoc:springdoc-openapi-webmvc-core"
            ]
>>>>>>> bc9df66c
        },
        "org.springdoc:springdoc-openapi-ui": {
            "locked": "1.6.8"
        },
<<<<<<< HEAD
=======
        "org.springdoc:springdoc-openapi-webmvc-core": {
            "locked": "1.6.8",
            "transitive": [
                "org.springdoc:springdoc-openapi-ui"
            ]
        },
        "org.springframework.boot:spring-boot": {
            "locked": "2.3.12.RELEASE",
            "transitive": [
                "org.springframework.boot:spring-boot-autoconfigure",
                "org.springframework.boot:spring-boot-starter"
            ]
        },
        "org.springframework.boot:spring-boot-autoconfigure": {
            "locked": "2.3.12.RELEASE",
            "transitive": [
                "org.springdoc:springdoc-openapi-common",
                "org.springframework.boot:spring-boot-starter"
            ]
        },
        "org.springframework.boot:spring-boot-starter": {
            "locked": "2.3.12.RELEASE",
            "transitive": [
                "org.springframework.boot:spring-boot-starter-json",
                "org.springframework.boot:spring-boot-starter-web"
            ]
        },
        "org.springframework.boot:spring-boot-starter-json": {
            "locked": "2.3.12.RELEASE",
            "transitive": [
                "org.springframework.boot:spring-boot-starter-web"
            ]
        },
        "org.springframework.boot:spring-boot-starter-logging": {
            "locked": "2.3.12.RELEASE",
            "transitive": [
                "org.springframework.boot:spring-boot-starter"
            ]
        },
        "org.springframework.boot:spring-boot-starter-tomcat": {
            "locked": "2.3.12.RELEASE",
            "transitive": [
                "org.springframework.boot:spring-boot-starter-web"
            ]
        },
>>>>>>> bc9df66c
        "org.springframework.boot:spring-boot-starter-web": {
            "locked": "2.6.6"
        }
    },
    "testCompileClasspath": {
        "com.netflix.conductor:conductor-common": {
            "project": true
        },
        "com.netflix.conductor:conductor-core": {
            "project": true
        },
        "com.netflix.runtime:health-api": {
            "locked": "1.1.4"
        },
        "junit:junit": {
            "locked": "4.13.2"
        },
        "org.apache.logging.log4j:log4j-api": {
            "locked": "2.17.1"
        },
        "org.apache.logging.log4j:log4j-core": {
            "locked": "2.17.1"
        },
        "org.apache.logging.log4j:log4j-jul": {
            "locked": "2.17.1"
        },
        "org.apache.logging.log4j:log4j-slf4j-impl": {
            "locked": "2.17.1"
        },
        "org.apache.logging.log4j:log4j-web": {
            "locked": "2.17.1"
        },
<<<<<<< HEAD
=======
        "org.apache.tomcat.embed:tomcat-embed-core": {
            "locked": "9.0.46",
            "transitive": [
                "org.apache.tomcat.embed:tomcat-embed-websocket",
                "org.springframework.boot:spring-boot-starter-tomcat"
            ]
        },
        "org.apache.tomcat.embed:tomcat-embed-websocket": {
            "locked": "9.0.46",
            "transitive": [
                "org.springframework.boot:spring-boot-starter-tomcat"
            ]
        },
        "org.apiguardian:apiguardian-api": {
            "locked": "1.1.0",
            "transitive": [
                "org.junit.jupiter:junit-jupiter-api",
                "org.junit.jupiter:junit-jupiter-params",
                "org.junit.platform:junit-platform-commons",
                "org.junit.platform:junit-platform-engine",
                "org.junit.vintage:junit-vintage-engine"
            ]
        },
        "org.assertj:assertj-core": {
            "locked": "3.16.1",
            "transitive": [
                "org.springframework.boot:spring-boot-starter-test"
            ]
        },
        "org.glassfish:jakarta.el": {
            "locked": "3.0.3",
            "transitive": [
                "org.springframework.boot:spring-boot-starter-tomcat"
            ]
        },
        "org.hamcrest:hamcrest": {
            "locked": "2.2",
            "transitive": [
                "org.springframework.boot:spring-boot-starter-test"
            ]
        },
        "org.junit.jupiter:junit-jupiter": {
            "locked": "5.6.3",
            "transitive": [
                "org.springframework.boot:spring-boot-starter-test"
            ]
        },
        "org.junit.jupiter:junit-jupiter-api": {
            "locked": "5.6.3",
            "transitive": [
                "org.junit.jupiter:junit-jupiter",
                "org.junit.jupiter:junit-jupiter-params"
            ]
        },
        "org.junit.jupiter:junit-jupiter-params": {
            "locked": "5.6.3",
            "transitive": [
                "org.junit.jupiter:junit-jupiter"
            ]
        },
        "org.junit.platform:junit-platform-commons": {
            "locked": "1.6.3",
            "transitive": [
                "org.junit.jupiter:junit-jupiter-api",
                "org.junit.platform:junit-platform-engine"
            ]
        },
        "org.junit.platform:junit-platform-engine": {
            "locked": "1.6.3",
            "transitive": [
                "org.junit.vintage:junit-vintage-engine"
            ]
        },
        "org.junit.vintage:junit-vintage-engine": {
            "locked": "5.6.3",
            "transitive": [
                "org.springframework.boot:spring-boot-starter-test"
            ]
        },
        "org.junit:junit-bom": {
            "locked": "5.6.3",
            "transitive": [
                "org.junit.jupiter:junit-jupiter",
                "org.junit.jupiter:junit-jupiter-api",
                "org.junit.jupiter:junit-jupiter-params",
                "org.junit.platform:junit-platform-commons",
                "org.junit.platform:junit-platform-engine",
                "org.junit.vintage:junit-vintage-engine"
            ]
        },
        "org.mockito:mockito-core": {
            "locked": "3.3.3",
            "transitive": [
                "org.mockito:mockito-junit-jupiter",
                "org.springframework.boot:spring-boot-starter-test"
            ]
        },
        "org.mockito:mockito-junit-jupiter": {
            "locked": "3.3.3",
            "transitive": [
                "org.springframework.boot:spring-boot-starter-test"
            ]
        },
        "org.objenesis:objenesis": {
            "locked": "2.6",
            "transitive": [
                "org.mockito:mockito-core"
            ]
        },
        "org.opentest4j:opentest4j": {
            "locked": "1.2.0",
            "transitive": [
                "org.junit.jupiter:junit-jupiter-api",
                "org.junit.platform:junit-platform-engine"
            ]
        },
        "org.ow2.asm:asm": {
            "locked": "5.0.4",
            "transitive": [
                "net.minidev:accessors-smart"
            ]
        },
        "org.skyscreamer:jsonassert": {
            "locked": "1.5.0",
            "transitive": [
                "org.springframework.boot:spring-boot-starter-test"
            ]
        },
        "org.slf4j:jul-to-slf4j": {
            "locked": "1.7.30",
            "transitive": [
                "org.springframework.boot:spring-boot-starter-log4j2",
                "org.springframework.boot:spring-boot-starter-logging"
            ]
        },
        "org.slf4j:slf4j-api": {
            "locked": "1.7.30",
            "transitive": [
                "com.jayway.jsonpath:json-path",
                "io.swagger.core.v3:swagger-core",
                "org.apache.logging.log4j:log4j-slf4j-impl",
                "org.slf4j:jul-to-slf4j",
                "org.webjars:webjars-locator-core"
            ]
        },
        "org.springdoc:springdoc-openapi-common": {
            "locked": "1.6.8",
            "transitive": [
                "org.springdoc:springdoc-openapi-webmvc-core"
            ]
        },
>>>>>>> bc9df66c
        "org.springdoc:springdoc-openapi-ui": {
            "locked": "1.6.8"
        },
<<<<<<< HEAD
=======
        "org.springdoc:springdoc-openapi-webmvc-core": {
            "locked": "1.6.8",
            "transitive": [
                "org.springdoc:springdoc-openapi-ui"
            ]
        },
        "org.springframework.boot:spring-boot": {
            "locked": "2.3.12.RELEASE",
            "transitive": [
                "org.springframework.boot:spring-boot-autoconfigure",
                "org.springframework.boot:spring-boot-starter",
                "org.springframework.boot:spring-boot-test",
                "org.springframework.boot:spring-boot-test-autoconfigure"
            ]
        },
        "org.springframework.boot:spring-boot-autoconfigure": {
            "locked": "2.3.12.RELEASE",
            "transitive": [
                "org.springdoc:springdoc-openapi-common",
                "org.springframework.boot:spring-boot-starter",
                "org.springframework.boot:spring-boot-test-autoconfigure"
            ]
        },
        "org.springframework.boot:spring-boot-starter": {
            "locked": "2.3.12.RELEASE",
            "transitive": [
                "org.springframework.boot:spring-boot-starter-json",
                "org.springframework.boot:spring-boot-starter-test",
                "org.springframework.boot:spring-boot-starter-web"
            ]
        },
        "org.springframework.boot:spring-boot-starter-json": {
            "locked": "2.3.12.RELEASE",
            "transitive": [
                "org.springframework.boot:spring-boot-starter-web"
            ]
        },
>>>>>>> bc9df66c
        "org.springframework.boot:spring-boot-starter-log4j2": {
            "locked": "2.6.6"
        },
        "org.springframework.boot:spring-boot-starter-test": {
            "locked": "2.6.6"
        },
        "org.springframework.boot:spring-boot-starter-web": {
            "locked": "2.6.6"
        }
    },
    "testRuntimeClasspath": {
        "com.fasterxml.jackson.core:jackson-annotations": {
            "firstLevelTransitive": [
                "com.netflix.conductor:conductor-core"
            ],
            "locked": "2.13.2"
        },
        "com.fasterxml.jackson.core:jackson-core": {
            "firstLevelTransitive": [
                "com.netflix.conductor:conductor-common",
                "com.netflix.conductor:conductor-core"
            ],
            "locked": "2.13.2"
        },
        "com.fasterxml.jackson.core:jackson-databind": {
            "firstLevelTransitive": [
                "com.netflix.conductor:conductor-common",
                "com.netflix.conductor:conductor-core"
            ],
            "locked": "2.13.2.2"
        },
<<<<<<< HEAD
        "com.github.rholder:guava-retrying": {
            "firstLevelTransitive": [
                "com.netflix.conductor:conductor-common"
            ],
            "locked": "2.0.0"
        },
        "com.google.guava:guava": {
            "firstLevelTransitive": [
                "com.netflix.conductor:conductor-core"
            ],
            "locked": "30.0-jre"
=======
        "com.github.ben-manes.caffeine:caffeine": {
            "locked": "2.8.8",
            "transitive": [
                "com.netflix.conductor:conductor-core"
            ]
        },
        "com.google.errorprone:error_prone_annotations": {
            "locked": "2.4.0",
            "transitive": [
                "com.github.ben-manes.caffeine:caffeine"
            ]
>>>>>>> bc9df66c
        },
        "com.google.protobuf:protobuf-java": {
            "firstLevelTransitive": [
                "com.netflix.conductor:conductor-common",
                "com.netflix.conductor:conductor-core"
            ],
            "locked": "3.13.0"
        },
        "com.jayway.jsonpath:json-path": {
            "firstLevelTransitive": [
                "com.netflix.conductor:conductor-core"
            ],
            "locked": "2.6.0"
        },
        "com.netflix.conductor:conductor-annotations": {
            "firstLevelTransitive": [
                "com.netflix.conductor:conductor-common"
            ],
            "project": true
        },
        "com.netflix.conductor:conductor-common": {
            "firstLevelTransitive": [
                "com.netflix.conductor:conductor-core"
            ],
            "project": true
        },
        "com.netflix.conductor:conductor-core": {
            "project": true
        },
        "com.netflix.runtime:health-api": {
            "locked": "1.1.4"
        },
        "com.netflix.spectator:spectator-api": {
            "firstLevelTransitive": [
                "com.netflix.conductor:conductor-core"
            ],
            "locked": "0.122.0"
        },
        "com.spotify:completable-futures": {
            "firstLevelTransitive": [
                "com.netflix.conductor:conductor-core"
            ],
            "locked": "0.3.3"
        },
        "commons-io:commons-io": {
            "firstLevelTransitive": [
                "com.netflix.conductor:conductor-core"
            ],
            "locked": "2.7"
        },
        "io.reactivex:rxjava": {
            "firstLevelTransitive": [
                "com.netflix.conductor:conductor-core"
            ],
            "locked": "1.3.8"
        },
        "jakarta.activation:jakarta.activation-api": {
            "firstLevelTransitive": [
                "com.netflix.conductor:conductor-core"
            ],
            "locked": "1.2.2"
        },
        "jakarta.xml.bind:jakarta.xml.bind-api": {
            "firstLevelTransitive": [
                "com.netflix.conductor:conductor-core"
            ],
            "locked": "2.3.3"
        },
        "junit:junit": {
            "locked": "4.13.2"
        },
        "org.apache.bval:bval-jsr": {
            "firstLevelTransitive": [
                "com.netflix.conductor:conductor-common",
                "com.netflix.conductor:conductor-core"
            ],
            "locked": "2.0.5"
        },
        "org.apache.commons:commons-lang3": {
            "firstLevelTransitive": [
                "com.netflix.conductor:conductor-common",
                "com.netflix.conductor:conductor-core"
            ],
            "locked": "3.12.0"
        },
        "org.apache.logging.log4j:log4j-api": {
            "firstLevelTransitive": [
                "com.netflix.conductor:conductor-annotations",
                "com.netflix.conductor:conductor-common",
                "com.netflix.conductor:conductor-core"
            ],
            "locked": "2.17.1"
        },
        "org.apache.logging.log4j:log4j-core": {
            "firstLevelTransitive": [
                "com.netflix.conductor:conductor-annotations",
                "com.netflix.conductor:conductor-common",
                "com.netflix.conductor:conductor-core"
            ],
            "locked": "2.17.1"
        },
        "org.apache.logging.log4j:log4j-jul": {
            "firstLevelTransitive": [
                "com.netflix.conductor:conductor-annotations",
                "com.netflix.conductor:conductor-common",
                "com.netflix.conductor:conductor-core"
            ],
            "locked": "2.17.1"
        },
        "org.apache.logging.log4j:log4j-slf4j-impl": {
            "firstLevelTransitive": [
                "com.netflix.conductor:conductor-annotations",
                "com.netflix.conductor:conductor-common",
                "com.netflix.conductor:conductor-core"
            ],
            "locked": "2.17.1"
        },
        "org.apache.logging.log4j:log4j-web": {
            "firstLevelTransitive": [
                "com.netflix.conductor:conductor-annotations",
                "com.netflix.conductor:conductor-common",
                "com.netflix.conductor:conductor-core"
<<<<<<< HEAD
            ],
            "locked": "2.17.1"
=======
            ]
        },
        "org.apache.tomcat.embed:tomcat-embed-core": {
            "locked": "9.0.46",
            "transitive": [
                "org.apache.tomcat.embed:tomcat-embed-websocket",
                "org.springframework.boot:spring-boot-starter-tomcat"
            ]
        },
        "org.apache.tomcat.embed:tomcat-embed-websocket": {
            "locked": "9.0.46",
            "transitive": [
                "org.springframework.boot:spring-boot-starter-tomcat"
            ]
        },
        "org.apiguardian:apiguardian-api": {
            "locked": "1.1.0",
            "transitive": [
                "org.junit.jupiter:junit-jupiter-api",
                "org.junit.jupiter:junit-jupiter-engine",
                "org.junit.jupiter:junit-jupiter-params",
                "org.junit.platform:junit-platform-commons",
                "org.junit.platform:junit-platform-engine",
                "org.junit.vintage:junit-vintage-engine"
            ]
        },
        "org.assertj:assertj-core": {
            "locked": "3.16.1",
            "transitive": [
                "org.springframework.boot:spring-boot-starter-test"
            ]
        },
        "org.checkerframework:checker-qual": {
            "locked": "3.8.0",
            "transitive": [
                "com.github.ben-manes.caffeine:caffeine"
            ]
        },
        "org.glassfish:jakarta.el": {
            "locked": "3.0.3",
            "transitive": [
                "org.springframework.boot:spring-boot-starter-tomcat"
            ]
        },
        "org.hamcrest:hamcrest": {
            "locked": "2.2",
            "transitive": [
                "org.springframework.boot:spring-boot-starter-test"
            ]
        },
        "org.junit.jupiter:junit-jupiter": {
            "locked": "5.6.3",
            "transitive": [
                "org.springframework.boot:spring-boot-starter-test"
            ]
        },
        "org.junit.jupiter:junit-jupiter-api": {
            "locked": "5.6.3",
            "transitive": [
                "org.junit.jupiter:junit-jupiter",
                "org.junit.jupiter:junit-jupiter-engine",
                "org.junit.jupiter:junit-jupiter-params",
                "org.mockito:mockito-junit-jupiter"
            ]
        },
        "org.junit.jupiter:junit-jupiter-engine": {
            "locked": "5.6.3",
            "transitive": [
                "org.junit.jupiter:junit-jupiter"
            ]
        },
        "org.junit.jupiter:junit-jupiter-params": {
            "locked": "5.6.3",
            "transitive": [
                "org.junit.jupiter:junit-jupiter"
            ]
        },
        "org.junit.platform:junit-platform-commons": {
            "locked": "1.6.3",
            "transitive": [
                "org.junit.jupiter:junit-jupiter-api",
                "org.junit.platform:junit-platform-engine"
            ]
        },
        "org.junit.platform:junit-platform-engine": {
            "locked": "1.6.3",
            "transitive": [
                "org.junit.jupiter:junit-jupiter-engine",
                "org.junit.vintage:junit-vintage-engine"
            ]
        },
        "org.junit.vintage:junit-vintage-engine": {
            "locked": "5.6.3",
            "transitive": [
                "org.springframework.boot:spring-boot-starter-test"
            ]
        },
        "org.junit:junit-bom": {
            "locked": "5.6.3",
            "transitive": [
                "org.junit.jupiter:junit-jupiter",
                "org.junit.jupiter:junit-jupiter-api",
                "org.junit.jupiter:junit-jupiter-engine",
                "org.junit.jupiter:junit-jupiter-params",
                "org.junit.platform:junit-platform-commons",
                "org.junit.platform:junit-platform-engine",
                "org.junit.vintage:junit-vintage-engine"
            ]
        },
        "org.mockito:mockito-core": {
            "locked": "3.3.3",
            "transitive": [
                "org.mockito:mockito-junit-jupiter",
                "org.springframework.boot:spring-boot-starter-test"
            ]
        },
        "org.mockito:mockito-junit-jupiter": {
            "locked": "3.3.3",
            "transitive": [
                "org.springframework.boot:spring-boot-starter-test"
            ]
        },
        "org.objenesis:objenesis": {
            "locked": "2.6",
            "transitive": [
                "org.mockito:mockito-core"
            ]
        },
        "org.opentest4j:opentest4j": {
            "locked": "1.2.0",
            "transitive": [
                "org.junit.jupiter:junit-jupiter-api",
                "org.junit.platform:junit-platform-engine"
            ]
        },
        "org.ow2.asm:asm": {
            "locked": "5.0.4",
            "transitive": [
                "net.minidev:accessors-smart"
            ]
        },
        "org.skyscreamer:jsonassert": {
            "locked": "1.5.0",
            "transitive": [
                "org.springframework.boot:spring-boot-starter-test"
            ]
        },
        "org.slf4j:jul-to-slf4j": {
            "locked": "1.7.30",
            "transitive": [
                "org.springframework.boot:spring-boot-starter-log4j2",
                "org.springframework.boot:spring-boot-starter-logging"
            ]
        },
        "org.slf4j:slf4j-api": {
            "locked": "1.7.30",
            "transitive": [
                "com.jayway.jsonpath:json-path",
                "com.netflix.spectator:spectator-api",
                "io.swagger.core.v3:swagger-core",
                "org.apache.logging.log4j:log4j-slf4j-impl",
                "org.slf4j:jul-to-slf4j",
                "org.webjars:webjars-locator-core"
            ]
        },
        "org.springdoc:springdoc-openapi-common": {
            "locked": "1.6.8",
            "transitive": [
                "org.springdoc:springdoc-openapi-webmvc-core"
            ]
>>>>>>> bc9df66c
        },
        "org.springdoc:springdoc-openapi-ui": {
            "locked": "1.6.8"
        },
<<<<<<< HEAD
=======
        "org.springdoc:springdoc-openapi-webmvc-core": {
            "locked": "1.6.8",
            "transitive": [
                "org.springdoc:springdoc-openapi-ui"
            ]
        },
        "org.springframework.boot:spring-boot": {
            "locked": "2.3.12.RELEASE",
            "transitive": [
                "org.springframework.boot:spring-boot-autoconfigure",
                "org.springframework.boot:spring-boot-starter",
                "org.springframework.boot:spring-boot-test",
                "org.springframework.boot:spring-boot-test-autoconfigure"
            ]
        },
        "org.springframework.boot:spring-boot-autoconfigure": {
            "locked": "2.3.12.RELEASE",
            "transitive": [
                "org.springdoc:springdoc-openapi-common",
                "org.springframework.boot:spring-boot-starter",
                "org.springframework.boot:spring-boot-test-autoconfigure"
            ]
        },
        "org.springframework.boot:spring-boot-starter": {
            "locked": "2.3.12.RELEASE",
            "transitive": [
                "org.springframework.boot:spring-boot-starter-json",
                "org.springframework.boot:spring-boot-starter-test",
                "org.springframework.boot:spring-boot-starter-web"
            ]
        },
        "org.springframework.boot:spring-boot-starter-json": {
            "locked": "2.3.12.RELEASE",
            "transitive": [
                "org.springframework.boot:spring-boot-starter-web"
            ]
        },
>>>>>>> bc9df66c
        "org.springframework.boot:spring-boot-starter-log4j2": {
            "locked": "2.6.6"
        },
        "org.springframework.boot:spring-boot-starter-test": {
            "locked": "2.6.6"
        },
        "org.springframework.boot:spring-boot-starter-web": {
            "locked": "2.6.6"
        }
    }
}<|MERGE_RESOLUTION|>--- conflicted
+++ resolved
@@ -1,10 +1,66 @@
 {
     "annotationProcessor": {
         "org.springframework.boot:spring-boot-configuration-processor": {
-            "locked": "2.6.6"
+            "locked": "2.3.12.RELEASE"
         }
     },
     "compileClasspath": {
+        "com.fasterxml.jackson.core:jackson-annotations": {
+            "locked": "2.11.4",
+            "transitive": [
+                "com.fasterxml.jackson.core:jackson-databind",
+                "com.fasterxml.jackson.datatype:jackson-datatype-jsr310",
+                "io.swagger.core.v3:swagger-core",
+                "io.swagger.core.v3:swagger-models"
+            ]
+        },
+        "com.fasterxml.jackson.core:jackson-core": {
+            "locked": "2.11.4",
+            "transitive": [
+                "com.fasterxml.jackson.core:jackson-databind",
+                "com.fasterxml.jackson.dataformat:jackson-dataformat-yaml",
+                "com.fasterxml.jackson.datatype:jackson-datatype-jdk8",
+                "com.fasterxml.jackson.datatype:jackson-datatype-jsr310",
+                "com.fasterxml.jackson.module:jackson-module-parameter-names",
+                "org.webjars:webjars-locator-core"
+            ]
+        },
+        "com.fasterxml.jackson.core:jackson-databind": {
+            "locked": "2.11.4",
+            "transitive": [
+                "com.fasterxml.jackson.dataformat:jackson-dataformat-yaml",
+                "com.fasterxml.jackson.datatype:jackson-datatype-jdk8",
+                "com.fasterxml.jackson.datatype:jackson-datatype-jsr310",
+                "com.fasterxml.jackson.module:jackson-module-parameter-names",
+                "io.swagger.core.v3:swagger-core",
+                "org.springframework.boot:spring-boot-starter-json"
+            ]
+        },
+        "com.fasterxml.jackson.dataformat:jackson-dataformat-yaml": {
+            "locked": "2.11.4",
+            "transitive": [
+                "io.swagger.core.v3:swagger-core"
+            ]
+        },
+        "com.fasterxml.jackson.datatype:jackson-datatype-jdk8": {
+            "locked": "2.11.4",
+            "transitive": [
+                "org.springframework.boot:spring-boot-starter-json"
+            ]
+        },
+        "com.fasterxml.jackson.datatype:jackson-datatype-jsr310": {
+            "locked": "2.11.4",
+            "transitive": [
+                "io.swagger.core.v3:swagger-core",
+                "org.springframework.boot:spring-boot-starter-json"
+            ]
+        },
+        "com.fasterxml.jackson.module:jackson-module-parameter-names": {
+            "locked": "2.11.4",
+            "transitive": [
+                "org.springframework.boot:spring-boot-starter-json"
+            ]
+        },
         "com.netflix.conductor:conductor-common": {
             "project": true
         },
@@ -14,11 +70,75 @@
         "com.netflix.runtime:health-api": {
             "locked": "1.1.4"
         },
+        "io.github.classgraph:classgraph": {
+            "locked": "4.8.143",
+            "transitive": [
+                "org.springdoc:springdoc-openapi-ui"
+            ]
+        },
+        "io.swagger.core.v3:swagger-annotations": {
+            "locked": "2.2.0",
+            "transitive": [
+                "io.swagger.core.v3:swagger-core"
+            ]
+        },
+        "io.swagger.core.v3:swagger-core": {
+            "locked": "2.2.0",
+            "transitive": [
+                "org.springdoc:springdoc-openapi-common"
+            ]
+        },
+        "io.swagger.core.v3:swagger-models": {
+            "locked": "2.2.0",
+            "transitive": [
+                "io.swagger.core.v3:swagger-core"
+            ]
+        },
+        "jakarta.activation:jakarta.activation-api": {
+            "locked": "1.2.2",
+            "transitive": [
+                "jakarta.xml.bind:jakarta.xml.bind-api"
+            ]
+        },
+        "jakarta.annotation:jakarta.annotation-api": {
+            "locked": "1.3.5",
+            "transitive": [
+                "org.springframework.boot:spring-boot-starter",
+                "org.springframework.boot:spring-boot-starter-tomcat"
+            ]
+        },
+        "jakarta.validation:jakarta.validation-api": {
+            "locked": "2.0.2",
+            "transitive": [
+                "io.swagger.core.v3:swagger-core"
+            ]
+        },
+        "jakarta.xml.bind:jakarta.xml.bind-api": {
+            "locked": "2.3.3",
+            "transitive": [
+                "io.swagger.core.v3:swagger-core"
+            ]
+        },
+        "org.apache.commons:commons-lang3": {
+            "locked": "3.10",
+            "transitive": [
+                "io.swagger.core.v3:swagger-core"
+            ]
+        },
         "org.apache.logging.log4j:log4j-api": {
-            "locked": "2.17.1"
+            "locked": "2.17.1",
+            "transitive": [
+                "org.apache.logging.log4j:log4j-core",
+                "org.apache.logging.log4j:log4j-jul",
+                "org.apache.logging.log4j:log4j-slf4j-impl",
+                "org.apache.logging.log4j:log4j-web"
+            ]
         },
         "org.apache.logging.log4j:log4j-core": {
-            "locked": "2.17.1"
+            "locked": "2.17.1",
+            "transitive": [
+                "org.apache.logging.log4j:log4j-web"
+            ]
         },
         "org.apache.logging.log4j:log4j-jul": {
             "locked": "2.17.1"
@@ -29,8 +149,6 @@
         "org.apache.logging.log4j:log4j-web": {
             "locked": "2.17.1"
         },
-<<<<<<< HEAD
-=======
         "org.apache.tomcat.embed:tomcat-embed-core": {
             "locked": "9.0.46",
             "transitive": [
@@ -71,12 +189,9 @@
                 "org.springdoc:springdoc-openapi-webmvc-core"
             ]
         },
->>>>>>> bc9df66c
         "org.springdoc:springdoc-openapi-ui": {
             "locked": "1.6.8"
         },
-<<<<<<< HEAD
-=======
         "org.springdoc:springdoc-openapi-webmvc-core": {
             "locked": "1.6.8",
             "transitive": [
@@ -122,45 +237,156 @@
                 "org.springframework.boot:spring-boot-starter-web"
             ]
         },
->>>>>>> bc9df66c
         "org.springframework.boot:spring-boot-starter-web": {
-            "locked": "2.6.6"
+            "locked": "2.3.12.RELEASE"
+        },
+        "org.springframework:spring-aop": {
+            "locked": "5.2.15.RELEASE",
+            "transitive": [
+                "org.springframework:spring-context",
+                "org.springframework:spring-webmvc"
+            ]
+        },
+        "org.springframework:spring-beans": {
+            "locked": "5.2.15.RELEASE",
+            "transitive": [
+                "org.springframework:spring-aop",
+                "org.springframework:spring-context",
+                "org.springframework:spring-web",
+                "org.springframework:spring-webmvc"
+            ]
+        },
+        "org.springframework:spring-context": {
+            "locked": "5.2.15.RELEASE",
+            "transitive": [
+                "org.springframework.boot:spring-boot",
+                "org.springframework:spring-webmvc"
+            ]
+        },
+        "org.springframework:spring-core": {
+            "locked": "5.2.15.RELEASE",
+            "transitive": [
+                "org.springframework.boot:spring-boot",
+                "org.springframework.boot:spring-boot-starter",
+                "org.springframework:spring-aop",
+                "org.springframework:spring-beans",
+                "org.springframework:spring-context",
+                "org.springframework:spring-expression",
+                "org.springframework:spring-web",
+                "org.springframework:spring-webmvc"
+            ]
+        },
+        "org.springframework:spring-expression": {
+            "locked": "5.2.15.RELEASE",
+            "transitive": [
+                "org.springframework:spring-context",
+                "org.springframework:spring-webmvc"
+            ]
+        },
+        "org.springframework:spring-jcl": {
+            "locked": "5.2.15.RELEASE",
+            "transitive": [
+                "org.springframework:spring-core"
+            ]
+        },
+        "org.springframework:spring-web": {
+            "locked": "5.2.15.RELEASE",
+            "transitive": [
+                "org.springdoc:springdoc-openapi-common",
+                "org.springframework.boot:spring-boot-starter-json",
+                "org.springframework.boot:spring-boot-starter-web",
+                "org.springframework:spring-webmvc"
+            ]
+        },
+        "org.springframework:spring-webmvc": {
+            "locked": "5.2.15.RELEASE",
+            "transitive": [
+                "org.springdoc:springdoc-openapi-webmvc-core",
+                "org.springframework.boot:spring-boot-starter-web"
+            ]
+        },
+        "org.webjars:swagger-ui": {
+            "locked": "4.10.3",
+            "transitive": [
+                "org.springdoc:springdoc-openapi-ui"
+            ]
+        },
+        "org.webjars:webjars-locator-core": {
+            "locked": "0.45",
+            "transitive": [
+                "org.springdoc:springdoc-openapi-ui"
+            ]
+        },
+        "org.yaml:snakeyaml": {
+            "locked": "1.26",
+            "transitive": [
+                "com.fasterxml.jackson.dataformat:jackson-dataformat-yaml",
+                "org.springframework.boot:spring-boot-starter"
+            ]
         }
     },
     "runtimeClasspath": {
         "com.fasterxml.jackson.core:jackson-annotations": {
-            "firstLevelTransitive": [
-                "com.netflix.conductor:conductor-core"
-            ],
-            "locked": "2.13.2"
+            "locked": "2.11.4",
+            "transitive": [
+                "com.fasterxml.jackson.core:jackson-databind",
+                "com.fasterxml.jackson.datatype:jackson-datatype-jsr310",
+                "com.netflix.conductor:conductor-core",
+                "io.swagger.core.v3:swagger-core",
+                "io.swagger.core.v3:swagger-models"
+            ]
         },
         "com.fasterxml.jackson.core:jackson-core": {
-            "firstLevelTransitive": [
+            "locked": "2.11.4",
+            "transitive": [
+                "com.fasterxml.jackson.core:jackson-databind",
+                "com.fasterxml.jackson.dataformat:jackson-dataformat-yaml",
+                "com.fasterxml.jackson.datatype:jackson-datatype-jdk8",
+                "com.fasterxml.jackson.datatype:jackson-datatype-jsr310",
+                "com.fasterxml.jackson.module:jackson-module-parameter-names",
                 "com.netflix.conductor:conductor-common",
-                "com.netflix.conductor:conductor-core"
-            ],
-            "locked": "2.13.2"
+                "com.netflix.conductor:conductor-core",
+                "org.webjars:webjars-locator-core"
+            ]
         },
         "com.fasterxml.jackson.core:jackson-databind": {
-            "firstLevelTransitive": [
+            "locked": "2.11.4",
+            "transitive": [
+                "com.fasterxml.jackson.dataformat:jackson-dataformat-yaml",
+                "com.fasterxml.jackson.datatype:jackson-datatype-jdk8",
+                "com.fasterxml.jackson.datatype:jackson-datatype-jsr310",
+                "com.fasterxml.jackson.module:jackson-module-parameter-names",
                 "com.netflix.conductor:conductor-common",
-                "com.netflix.conductor:conductor-core"
-            ],
-            "locked": "2.13.2.2"
-        },
-<<<<<<< HEAD
-        "com.github.rholder:guava-retrying": {
-            "firstLevelTransitive": [
-                "com.netflix.conductor:conductor-common"
-            ],
-            "locked": "2.0.0"
-        },
-        "com.google.guava:guava": {
-            "firstLevelTransitive": [
-                "com.netflix.conductor:conductor-core"
-            ],
-            "locked": "30.0-jre"
-=======
+                "com.netflix.conductor:conductor-core",
+                "io.swagger.core.v3:swagger-core",
+                "org.springframework.boot:spring-boot-starter-json"
+            ]
+        },
+        "com.fasterxml.jackson.dataformat:jackson-dataformat-yaml": {
+            "locked": "2.11.4",
+            "transitive": [
+                "io.swagger.core.v3:swagger-core"
+            ]
+        },
+        "com.fasterxml.jackson.datatype:jackson-datatype-jdk8": {
+            "locked": "2.11.4",
+            "transitive": [
+                "org.springframework.boot:spring-boot-starter-json"
+            ]
+        },
+        "com.fasterxml.jackson.datatype:jackson-datatype-jsr310": {
+            "locked": "2.11.4",
+            "transitive": [
+                "io.swagger.core.v3:swagger-core",
+                "org.springframework.boot:spring-boot-starter-json"
+            ]
+        },
+        "com.fasterxml.jackson.module:jackson-module-parameter-names": {
+            "locked": "2.11.4",
+            "transitive": [
+                "org.springframework.boot:spring-boot-starter-json"
+            ]
+        },
         "com.github.ben-manes.caffeine:caffeine": {
             "locked": "2.8.8",
             "transitive": [
@@ -172,32 +398,31 @@
             "transitive": [
                 "com.github.ben-manes.caffeine:caffeine"
             ]
->>>>>>> bc9df66c
         },
         "com.google.protobuf:protobuf-java": {
-            "firstLevelTransitive": [
+            "locked": "3.13.0",
+            "transitive": [
                 "com.netflix.conductor:conductor-common",
                 "com.netflix.conductor:conductor-core"
-            ],
-            "locked": "3.13.0"
+            ]
         },
         "com.jayway.jsonpath:json-path": {
-            "firstLevelTransitive": [
-                "com.netflix.conductor:conductor-core"
-            ],
-            "locked": "2.6.0"
+            "locked": "2.4.0",
+            "transitive": [
+                "com.netflix.conductor:conductor-core"
+            ]
         },
         "com.netflix.conductor:conductor-annotations": {
-            "firstLevelTransitive": [
+            "project": true,
+            "transitive": [
                 "com.netflix.conductor:conductor-common"
-            ],
-            "project": true
+            ]
         },
         "com.netflix.conductor:conductor-common": {
-            "firstLevelTransitive": [
-                "com.netflix.conductor:conductor-core"
-            ],
-            "project": true
+            "project": true,
+            "transitive": [
+                "com.netflix.conductor:conductor-core"
+            ]
         },
         "com.netflix.conductor:conductor-core": {
             "project": true
@@ -206,96 +431,151 @@
             "locked": "1.1.4"
         },
         "com.netflix.spectator:spectator-api": {
-            "firstLevelTransitive": [
-                "com.netflix.conductor:conductor-core"
-            ],
-            "locked": "0.122.0"
+            "locked": "0.122.0",
+            "transitive": [
+                "com.netflix.conductor:conductor-core"
+            ]
         },
         "com.spotify:completable-futures": {
-            "firstLevelTransitive": [
-                "com.netflix.conductor:conductor-core"
-            ],
-            "locked": "0.3.3"
+            "locked": "0.3.3",
+            "transitive": [
+                "com.netflix.conductor:conductor-core"
+            ]
         },
         "commons-io:commons-io": {
-            "firstLevelTransitive": [
-                "com.netflix.conductor:conductor-core"
-            ],
-            "locked": "2.7"
+            "locked": "2.7",
+            "transitive": [
+                "com.netflix.conductor:conductor-core"
+            ]
+        },
+        "io.github.classgraph:classgraph": {
+            "locked": "4.8.143",
+            "transitive": [
+                "org.springdoc:springdoc-openapi-ui"
+            ]
         },
         "io.reactivex:rxjava": {
-            "firstLevelTransitive": [
-                "com.netflix.conductor:conductor-core"
-            ],
-            "locked": "1.3.8"
+            "locked": "1.3.8",
+            "transitive": [
+                "com.netflix.conductor:conductor-core"
+            ]
+        },
+        "io.swagger.core.v3:swagger-annotations": {
+            "locked": "2.2.0",
+            "transitive": [
+                "io.swagger.core.v3:swagger-core"
+            ]
+        },
+        "io.swagger.core.v3:swagger-core": {
+            "locked": "2.2.0",
+            "transitive": [
+                "org.springdoc:springdoc-openapi-common"
+            ]
+        },
+        "io.swagger.core.v3:swagger-models": {
+            "locked": "2.2.0",
+            "transitive": [
+                "io.swagger.core.v3:swagger-core"
+            ]
         },
         "jakarta.activation:jakarta.activation-api": {
-            "firstLevelTransitive": [
-                "com.netflix.conductor:conductor-core"
-            ],
-            "locked": "1.2.2"
+            "locked": "1.2.2",
+            "transitive": [
+                "com.netflix.conductor:conductor-core",
+                "jakarta.xml.bind:jakarta.xml.bind-api"
+            ]
+        },
+        "jakarta.annotation:jakarta.annotation-api": {
+            "locked": "1.3.5",
+            "transitive": [
+                "org.springframework.boot:spring-boot-starter",
+                "org.springframework.boot:spring-boot-starter-tomcat"
+            ]
+        },
+        "jakarta.validation:jakarta.validation-api": {
+            "locked": "2.0.2",
+            "transitive": [
+                "io.swagger.core.v3:swagger-core"
+            ]
         },
         "jakarta.xml.bind:jakarta.xml.bind-api": {
-            "firstLevelTransitive": [
-                "com.netflix.conductor:conductor-core"
-            ],
-            "locked": "2.3.3"
+            "locked": "2.3.3",
+            "transitive": [
+                "com.netflix.conductor:conductor-core",
+                "io.swagger.core.v3:swagger-core"
+            ]
+        },
+        "net.minidev:accessors-smart": {
+            "locked": "2.3.1",
+            "transitive": [
+                "net.minidev:json-smart"
+            ]
+        },
+        "net.minidev:json-smart": {
+            "locked": "2.3.1",
+            "transitive": [
+                "com.jayway.jsonpath:json-path"
+            ]
         },
         "org.apache.bval:bval-jsr": {
-            "firstLevelTransitive": [
+            "locked": "2.0.5",
+            "transitive": [
                 "com.netflix.conductor:conductor-common",
                 "com.netflix.conductor:conductor-core"
-            ],
-            "locked": "2.0.5"
+            ]
         },
         "org.apache.commons:commons-lang3": {
-            "firstLevelTransitive": [
+            "locked": "3.10",
+            "transitive": [
                 "com.netflix.conductor:conductor-common",
-                "com.netflix.conductor:conductor-core"
-            ],
-            "locked": "3.12.0"
+                "com.netflix.conductor:conductor-core",
+                "io.swagger.core.v3:swagger-core"
+            ]
         },
         "org.apache.logging.log4j:log4j-api": {
-            "firstLevelTransitive": [
+            "locked": "2.17.1",
+            "transitive": [
                 "com.netflix.conductor:conductor-annotations",
                 "com.netflix.conductor:conductor-common",
-                "com.netflix.conductor:conductor-core"
-            ],
-            "locked": "2.17.1"
+                "com.netflix.conductor:conductor-core",
+                "org.apache.logging.log4j:log4j-core",
+                "org.apache.logging.log4j:log4j-jul",
+                "org.apache.logging.log4j:log4j-slf4j-impl",
+                "org.apache.logging.log4j:log4j-web"
+            ]
         },
         "org.apache.logging.log4j:log4j-core": {
-            "firstLevelTransitive": [
+            "locked": "2.17.1",
+            "transitive": [
                 "com.netflix.conductor:conductor-annotations",
                 "com.netflix.conductor:conductor-common",
-                "com.netflix.conductor:conductor-core"
-            ],
-            "locked": "2.17.1"
+                "com.netflix.conductor:conductor-core",
+                "org.apache.logging.log4j:log4j-slf4j-impl",
+                "org.apache.logging.log4j:log4j-web"
+            ]
         },
         "org.apache.logging.log4j:log4j-jul": {
-            "firstLevelTransitive": [
+            "locked": "2.17.1",
+            "transitive": [
                 "com.netflix.conductor:conductor-annotations",
                 "com.netflix.conductor:conductor-common",
                 "com.netflix.conductor:conductor-core"
-            ],
-            "locked": "2.17.1"
+            ]
         },
         "org.apache.logging.log4j:log4j-slf4j-impl": {
-            "firstLevelTransitive": [
+            "locked": "2.17.1",
+            "transitive": [
                 "com.netflix.conductor:conductor-annotations",
                 "com.netflix.conductor:conductor-common",
                 "com.netflix.conductor:conductor-core"
-            ],
-            "locked": "2.17.1"
+            ]
         },
         "org.apache.logging.log4j:log4j-web": {
-            "firstLevelTransitive": [
+            "locked": "2.17.1",
+            "transitive": [
                 "com.netflix.conductor:conductor-annotations",
                 "com.netflix.conductor:conductor-common",
                 "com.netflix.conductor:conductor-core"
-<<<<<<< HEAD
-            ],
-            "locked": "2.17.1"
-=======
             ]
         },
         "org.apache.tomcat.embed:tomcat-embed-core": {
@@ -351,13 +631,10 @@
             "transitive": [
                 "org.springdoc:springdoc-openapi-webmvc-core"
             ]
->>>>>>> bc9df66c
         },
         "org.springdoc:springdoc-openapi-ui": {
             "locked": "1.6.8"
         },
-<<<<<<< HEAD
-=======
         "org.springdoc:springdoc-openapi-webmvc-core": {
             "locked": "1.6.8",
             "transitive": [
@@ -403,12 +680,157 @@
                 "org.springframework.boot:spring-boot-starter-web"
             ]
         },
->>>>>>> bc9df66c
         "org.springframework.boot:spring-boot-starter-web": {
-            "locked": "2.6.6"
+            "locked": "2.3.12.RELEASE"
+        },
+        "org.springframework:spring-aop": {
+            "locked": "5.2.15.RELEASE",
+            "transitive": [
+                "org.springframework:spring-context",
+                "org.springframework:spring-webmvc"
+            ]
+        },
+        "org.springframework:spring-beans": {
+            "locked": "5.2.15.RELEASE",
+            "transitive": [
+                "org.springframework:spring-aop",
+                "org.springframework:spring-context",
+                "org.springframework:spring-web",
+                "org.springframework:spring-webmvc"
+            ]
+        },
+        "org.springframework:spring-context": {
+            "locked": "5.2.15.RELEASE",
+            "transitive": [
+                "org.springframework.boot:spring-boot",
+                "org.springframework:spring-webmvc"
+            ]
+        },
+        "org.springframework:spring-core": {
+            "locked": "5.2.15.RELEASE",
+            "transitive": [
+                "org.springframework.boot:spring-boot",
+                "org.springframework.boot:spring-boot-starter",
+                "org.springframework:spring-aop",
+                "org.springframework:spring-beans",
+                "org.springframework:spring-context",
+                "org.springframework:spring-expression",
+                "org.springframework:spring-web",
+                "org.springframework:spring-webmvc"
+            ]
+        },
+        "org.springframework:spring-expression": {
+            "locked": "5.2.15.RELEASE",
+            "transitive": [
+                "org.springframework:spring-context",
+                "org.springframework:spring-webmvc"
+            ]
+        },
+        "org.springframework:spring-jcl": {
+            "locked": "5.2.15.RELEASE",
+            "transitive": [
+                "org.springframework:spring-core"
+            ]
+        },
+        "org.springframework:spring-web": {
+            "locked": "5.2.15.RELEASE",
+            "transitive": [
+                "org.springdoc:springdoc-openapi-common",
+                "org.springframework.boot:spring-boot-starter-json",
+                "org.springframework.boot:spring-boot-starter-web",
+                "org.springframework:spring-webmvc"
+            ]
+        },
+        "org.springframework:spring-webmvc": {
+            "locked": "5.2.15.RELEASE",
+            "transitive": [
+                "org.springdoc:springdoc-openapi-webmvc-core",
+                "org.springframework.boot:spring-boot-starter-web"
+            ]
+        },
+        "org.webjars:swagger-ui": {
+            "locked": "4.10.3",
+            "transitive": [
+                "org.springdoc:springdoc-openapi-ui"
+            ]
+        },
+        "org.webjars:webjars-locator-core": {
+            "locked": "0.45",
+            "transitive": [
+                "org.springdoc:springdoc-openapi-ui"
+            ]
+        },
+        "org.yaml:snakeyaml": {
+            "locked": "1.26",
+            "transitive": [
+                "com.fasterxml.jackson.dataformat:jackson-dataformat-yaml",
+                "org.springframework.boot:spring-boot-starter"
+            ]
         }
     },
     "testCompileClasspath": {
+        "com.fasterxml.jackson.core:jackson-annotations": {
+            "locked": "2.11.4",
+            "transitive": [
+                "com.fasterxml.jackson.core:jackson-databind",
+                "com.fasterxml.jackson.datatype:jackson-datatype-jsr310",
+                "io.swagger.core.v3:swagger-core",
+                "io.swagger.core.v3:swagger-models"
+            ]
+        },
+        "com.fasterxml.jackson.core:jackson-core": {
+            "locked": "2.11.4",
+            "transitive": [
+                "com.fasterxml.jackson.core:jackson-databind",
+                "com.fasterxml.jackson.dataformat:jackson-dataformat-yaml",
+                "com.fasterxml.jackson.datatype:jackson-datatype-jdk8",
+                "com.fasterxml.jackson.datatype:jackson-datatype-jsr310",
+                "com.fasterxml.jackson.module:jackson-module-parameter-names",
+                "org.webjars:webjars-locator-core"
+            ]
+        },
+        "com.fasterxml.jackson.core:jackson-databind": {
+            "locked": "2.11.4",
+            "transitive": [
+                "com.fasterxml.jackson.dataformat:jackson-dataformat-yaml",
+                "com.fasterxml.jackson.datatype:jackson-datatype-jdk8",
+                "com.fasterxml.jackson.datatype:jackson-datatype-jsr310",
+                "com.fasterxml.jackson.module:jackson-module-parameter-names",
+                "io.swagger.core.v3:swagger-core",
+                "org.springframework.boot:spring-boot-starter-json"
+            ]
+        },
+        "com.fasterxml.jackson.dataformat:jackson-dataformat-yaml": {
+            "locked": "2.11.4",
+            "transitive": [
+                "io.swagger.core.v3:swagger-core"
+            ]
+        },
+        "com.fasterxml.jackson.datatype:jackson-datatype-jdk8": {
+            "locked": "2.11.4",
+            "transitive": [
+                "org.springframework.boot:spring-boot-starter-json"
+            ]
+        },
+        "com.fasterxml.jackson.datatype:jackson-datatype-jsr310": {
+            "locked": "2.11.4",
+            "transitive": [
+                "io.swagger.core.v3:swagger-core",
+                "org.springframework.boot:spring-boot-starter-json"
+            ]
+        },
+        "com.fasterxml.jackson.module:jackson-module-parameter-names": {
+            "locked": "2.11.4",
+            "transitive": [
+                "org.springframework.boot:spring-boot-starter-json"
+            ]
+        },
+        "com.jayway.jsonpath:json-path": {
+            "locked": "2.4.0",
+            "transitive": [
+                "org.springframework.boot:spring-boot-starter-test"
+            ]
+        },
         "com.netflix.conductor:conductor-common": {
             "project": true
         },
@@ -418,26 +840,129 @@
         "com.netflix.runtime:health-api": {
             "locked": "1.1.4"
         },
+        "com.vaadin.external.google:android-json": {
+            "locked": "0.0.20131108.vaadin1",
+            "transitive": [
+                "org.skyscreamer:jsonassert"
+            ]
+        },
+        "io.github.classgraph:classgraph": {
+            "locked": "4.8.143",
+            "transitive": [
+                "org.springdoc:springdoc-openapi-ui"
+            ]
+        },
+        "io.swagger.core.v3:swagger-annotations": {
+            "locked": "2.2.0",
+            "transitive": [
+                "io.swagger.core.v3:swagger-core"
+            ]
+        },
+        "io.swagger.core.v3:swagger-core": {
+            "locked": "2.2.0",
+            "transitive": [
+                "org.springdoc:springdoc-openapi-common"
+            ]
+        },
+        "io.swagger.core.v3:swagger-models": {
+            "locked": "2.2.0",
+            "transitive": [
+                "io.swagger.core.v3:swagger-core"
+            ]
+        },
+        "jakarta.activation:jakarta.activation-api": {
+            "locked": "1.2.2",
+            "transitive": [
+                "jakarta.xml.bind:jakarta.xml.bind-api"
+            ]
+        },
+        "jakarta.annotation:jakarta.annotation-api": {
+            "locked": "1.3.5",
+            "transitive": [
+                "org.springframework.boot:spring-boot-starter",
+                "org.springframework.boot:spring-boot-starter-tomcat"
+            ]
+        },
+        "jakarta.validation:jakarta.validation-api": {
+            "locked": "2.0.2",
+            "transitive": [
+                "io.swagger.core.v3:swagger-core"
+            ]
+        },
+        "jakarta.xml.bind:jakarta.xml.bind-api": {
+            "locked": "2.3.3",
+            "transitive": [
+                "io.swagger.core.v3:swagger-core",
+                "org.springframework.boot:spring-boot-starter-test"
+            ]
+        },
         "junit:junit": {
-            "locked": "4.13.2"
+            "locked": "4.13.2",
+            "transitive": [
+                "org.junit.vintage:junit-vintage-engine"
+            ]
+        },
+        "net.bytebuddy:byte-buddy": {
+            "locked": "1.10.22",
+            "transitive": [
+                "org.mockito:mockito-core"
+            ]
+        },
+        "net.bytebuddy:byte-buddy-agent": {
+            "locked": "1.10.22",
+            "transitive": [
+                "org.mockito:mockito-core"
+            ]
+        },
+        "net.minidev:accessors-smart": {
+            "locked": "2.3.1",
+            "transitive": [
+                "net.minidev:json-smart"
+            ]
+        },
+        "net.minidev:json-smart": {
+            "locked": "2.3.1",
+            "transitive": [
+                "com.jayway.jsonpath:json-path"
+            ]
+        },
+        "org.apache.commons:commons-lang3": {
+            "locked": "3.10",
+            "transitive": [
+                "io.swagger.core.v3:swagger-core"
+            ]
         },
         "org.apache.logging.log4j:log4j-api": {
-            "locked": "2.17.1"
+            "locked": "2.17.1",
+            "transitive": [
+                "org.apache.logging.log4j:log4j-core",
+                "org.apache.logging.log4j:log4j-jul",
+                "org.apache.logging.log4j:log4j-slf4j-impl",
+                "org.apache.logging.log4j:log4j-web"
+            ]
         },
         "org.apache.logging.log4j:log4j-core": {
-            "locked": "2.17.1"
+            "locked": "2.17.1",
+            "transitive": [
+                "org.apache.logging.log4j:log4j-web",
+                "org.springframework.boot:spring-boot-starter-log4j2"
+            ]
         },
         "org.apache.logging.log4j:log4j-jul": {
-            "locked": "2.17.1"
+            "locked": "2.17.1",
+            "transitive": [
+                "org.springframework.boot:spring-boot-starter-log4j2"
+            ]
         },
         "org.apache.logging.log4j:log4j-slf4j-impl": {
-            "locked": "2.17.1"
+            "locked": "2.17.1",
+            "transitive": [
+                "org.springframework.boot:spring-boot-starter-log4j2"
+            ]
         },
         "org.apache.logging.log4j:log4j-web": {
             "locked": "2.17.1"
         },
-<<<<<<< HEAD
-=======
         "org.apache.tomcat.embed:tomcat-embed-core": {
             "locked": "9.0.46",
             "transitive": [
@@ -589,12 +1114,9 @@
                 "org.springdoc:springdoc-openapi-webmvc-core"
             ]
         },
->>>>>>> bc9df66c
         "org.springdoc:springdoc-openapi-ui": {
             "locked": "1.6.8"
         },
-<<<<<<< HEAD
-=======
         "org.springdoc:springdoc-openapi-webmvc-core": {
             "locked": "1.6.8",
             "transitive": [
@@ -632,51 +1154,201 @@
                 "org.springframework.boot:spring-boot-starter-web"
             ]
         },
->>>>>>> bc9df66c
         "org.springframework.boot:spring-boot-starter-log4j2": {
-            "locked": "2.6.6"
+            "locked": "2.3.12.RELEASE"
+        },
+        "org.springframework.boot:spring-boot-starter-logging": {
+            "locked": "2.3.12.RELEASE",
+            "transitive": [
+                "org.springframework.boot:spring-boot-starter"
+            ]
         },
         "org.springframework.boot:spring-boot-starter-test": {
-            "locked": "2.6.6"
+            "locked": "2.3.12.RELEASE"
+        },
+        "org.springframework.boot:spring-boot-starter-tomcat": {
+            "locked": "2.3.12.RELEASE",
+            "transitive": [
+                "org.springframework.boot:spring-boot-starter-web"
+            ]
         },
         "org.springframework.boot:spring-boot-starter-web": {
-            "locked": "2.6.6"
+            "locked": "2.3.12.RELEASE"
+        },
+        "org.springframework.boot:spring-boot-test": {
+            "locked": "2.3.12.RELEASE",
+            "transitive": [
+                "org.springframework.boot:spring-boot-starter-test",
+                "org.springframework.boot:spring-boot-test-autoconfigure"
+            ]
+        },
+        "org.springframework.boot:spring-boot-test-autoconfigure": {
+            "locked": "2.3.12.RELEASE",
+            "transitive": [
+                "org.springframework.boot:spring-boot-starter-test"
+            ]
+        },
+        "org.springframework:spring-aop": {
+            "locked": "5.2.15.RELEASE",
+            "transitive": [
+                "org.springframework:spring-context",
+                "org.springframework:spring-webmvc"
+            ]
+        },
+        "org.springframework:spring-beans": {
+            "locked": "5.2.15.RELEASE",
+            "transitive": [
+                "org.springframework:spring-aop",
+                "org.springframework:spring-context",
+                "org.springframework:spring-web",
+                "org.springframework:spring-webmvc"
+            ]
+        },
+        "org.springframework:spring-context": {
+            "locked": "5.2.15.RELEASE",
+            "transitive": [
+                "org.springframework.boot:spring-boot",
+                "org.springframework:spring-webmvc"
+            ]
+        },
+        "org.springframework:spring-core": {
+            "locked": "5.2.15.RELEASE",
+            "transitive": [
+                "org.springframework.boot:spring-boot",
+                "org.springframework.boot:spring-boot-starter",
+                "org.springframework.boot:spring-boot-starter-test",
+                "org.springframework:spring-aop",
+                "org.springframework:spring-beans",
+                "org.springframework:spring-context",
+                "org.springframework:spring-expression",
+                "org.springframework:spring-test",
+                "org.springframework:spring-web",
+                "org.springframework:spring-webmvc"
+            ]
+        },
+        "org.springframework:spring-expression": {
+            "locked": "5.2.15.RELEASE",
+            "transitive": [
+                "org.springframework:spring-context",
+                "org.springframework:spring-webmvc"
+            ]
+        },
+        "org.springframework:spring-jcl": {
+            "locked": "5.2.15.RELEASE",
+            "transitive": [
+                "org.springframework:spring-core"
+            ]
+        },
+        "org.springframework:spring-test": {
+            "locked": "5.2.15.RELEASE",
+            "transitive": [
+                "org.springframework.boot:spring-boot-starter-test"
+            ]
+        },
+        "org.springframework:spring-web": {
+            "locked": "5.2.15.RELEASE",
+            "transitive": [
+                "org.springdoc:springdoc-openapi-common",
+                "org.springframework.boot:spring-boot-starter-json",
+                "org.springframework.boot:spring-boot-starter-web",
+                "org.springframework:spring-webmvc"
+            ]
+        },
+        "org.springframework:spring-webmvc": {
+            "locked": "5.2.15.RELEASE",
+            "transitive": [
+                "org.springdoc:springdoc-openapi-webmvc-core",
+                "org.springframework.boot:spring-boot-starter-web"
+            ]
+        },
+        "org.webjars:swagger-ui": {
+            "locked": "4.10.3",
+            "transitive": [
+                "org.springdoc:springdoc-openapi-ui"
+            ]
+        },
+        "org.webjars:webjars-locator-core": {
+            "locked": "0.45",
+            "transitive": [
+                "org.springdoc:springdoc-openapi-ui"
+            ]
+        },
+        "org.xmlunit:xmlunit-core": {
+            "locked": "2.7.0",
+            "transitive": [
+                "org.springframework.boot:spring-boot-starter-test"
+            ]
+        },
+        "org.yaml:snakeyaml": {
+            "locked": "1.26",
+            "transitive": [
+                "com.fasterxml.jackson.dataformat:jackson-dataformat-yaml",
+                "org.springframework.boot:spring-boot-starter"
+            ]
         }
     },
     "testRuntimeClasspath": {
         "com.fasterxml.jackson.core:jackson-annotations": {
-            "firstLevelTransitive": [
-                "com.netflix.conductor:conductor-core"
-            ],
-            "locked": "2.13.2"
+            "locked": "2.11.4",
+            "transitive": [
+                "com.fasterxml.jackson.core:jackson-databind",
+                "com.fasterxml.jackson.datatype:jackson-datatype-jsr310",
+                "com.netflix.conductor:conductor-core",
+                "io.swagger.core.v3:swagger-core",
+                "io.swagger.core.v3:swagger-models"
+            ]
         },
         "com.fasterxml.jackson.core:jackson-core": {
-            "firstLevelTransitive": [
+            "locked": "2.11.4",
+            "transitive": [
+                "com.fasterxml.jackson.core:jackson-databind",
+                "com.fasterxml.jackson.dataformat:jackson-dataformat-yaml",
+                "com.fasterxml.jackson.datatype:jackson-datatype-jdk8",
+                "com.fasterxml.jackson.datatype:jackson-datatype-jsr310",
+                "com.fasterxml.jackson.module:jackson-module-parameter-names",
                 "com.netflix.conductor:conductor-common",
-                "com.netflix.conductor:conductor-core"
-            ],
-            "locked": "2.13.2"
+                "com.netflix.conductor:conductor-core",
+                "org.webjars:webjars-locator-core"
+            ]
         },
         "com.fasterxml.jackson.core:jackson-databind": {
-            "firstLevelTransitive": [
+            "locked": "2.11.4",
+            "transitive": [
+                "com.fasterxml.jackson.dataformat:jackson-dataformat-yaml",
+                "com.fasterxml.jackson.datatype:jackson-datatype-jdk8",
+                "com.fasterxml.jackson.datatype:jackson-datatype-jsr310",
+                "com.fasterxml.jackson.module:jackson-module-parameter-names",
                 "com.netflix.conductor:conductor-common",
-                "com.netflix.conductor:conductor-core"
-            ],
-            "locked": "2.13.2.2"
-        },
-<<<<<<< HEAD
-        "com.github.rholder:guava-retrying": {
-            "firstLevelTransitive": [
-                "com.netflix.conductor:conductor-common"
-            ],
-            "locked": "2.0.0"
-        },
-        "com.google.guava:guava": {
-            "firstLevelTransitive": [
-                "com.netflix.conductor:conductor-core"
-            ],
-            "locked": "30.0-jre"
-=======
+                "com.netflix.conductor:conductor-core",
+                "io.swagger.core.v3:swagger-core",
+                "org.springframework.boot:spring-boot-starter-json"
+            ]
+        },
+        "com.fasterxml.jackson.dataformat:jackson-dataformat-yaml": {
+            "locked": "2.11.4",
+            "transitive": [
+                "io.swagger.core.v3:swagger-core"
+            ]
+        },
+        "com.fasterxml.jackson.datatype:jackson-datatype-jdk8": {
+            "locked": "2.11.4",
+            "transitive": [
+                "org.springframework.boot:spring-boot-starter-json"
+            ]
+        },
+        "com.fasterxml.jackson.datatype:jackson-datatype-jsr310": {
+            "locked": "2.11.4",
+            "transitive": [
+                "io.swagger.core.v3:swagger-core",
+                "org.springframework.boot:spring-boot-starter-json"
+            ]
+        },
+        "com.fasterxml.jackson.module:jackson-module-parameter-names": {
+            "locked": "2.11.4",
+            "transitive": [
+                "org.springframework.boot:spring-boot-starter-json"
+            ]
+        },
         "com.github.ben-manes.caffeine:caffeine": {
             "locked": "2.8.8",
             "transitive": [
@@ -688,32 +1360,32 @@
             "transitive": [
                 "com.github.ben-manes.caffeine:caffeine"
             ]
->>>>>>> bc9df66c
         },
         "com.google.protobuf:protobuf-java": {
-            "firstLevelTransitive": [
+            "locked": "3.13.0",
+            "transitive": [
                 "com.netflix.conductor:conductor-common",
                 "com.netflix.conductor:conductor-core"
-            ],
-            "locked": "3.13.0"
+            ]
         },
         "com.jayway.jsonpath:json-path": {
-            "firstLevelTransitive": [
-                "com.netflix.conductor:conductor-core"
-            ],
-            "locked": "2.6.0"
+            "locked": "2.4.0",
+            "transitive": [
+                "com.netflix.conductor:conductor-core",
+                "org.springframework.boot:spring-boot-starter-test"
+            ]
         },
         "com.netflix.conductor:conductor-annotations": {
-            "firstLevelTransitive": [
+            "project": true,
+            "transitive": [
                 "com.netflix.conductor:conductor-common"
-            ],
-            "project": true
+            ]
         },
         "com.netflix.conductor:conductor-common": {
-            "firstLevelTransitive": [
-                "com.netflix.conductor:conductor-core"
-            ],
-            "project": true
+            "project": true,
+            "transitive": [
+                "com.netflix.conductor:conductor-core"
+            ]
         },
         "com.netflix.conductor:conductor-core": {
             "project": true
@@ -722,99 +1394,179 @@
             "locked": "1.1.4"
         },
         "com.netflix.spectator:spectator-api": {
-            "firstLevelTransitive": [
-                "com.netflix.conductor:conductor-core"
-            ],
-            "locked": "0.122.0"
+            "locked": "0.122.0",
+            "transitive": [
+                "com.netflix.conductor:conductor-core"
+            ]
         },
         "com.spotify:completable-futures": {
-            "firstLevelTransitive": [
-                "com.netflix.conductor:conductor-core"
-            ],
-            "locked": "0.3.3"
+            "locked": "0.3.3",
+            "transitive": [
+                "com.netflix.conductor:conductor-core"
+            ]
+        },
+        "com.vaadin.external.google:android-json": {
+            "locked": "0.0.20131108.vaadin1",
+            "transitive": [
+                "org.skyscreamer:jsonassert"
+            ]
         },
         "commons-io:commons-io": {
-            "firstLevelTransitive": [
-                "com.netflix.conductor:conductor-core"
-            ],
-            "locked": "2.7"
+            "locked": "2.7",
+            "transitive": [
+                "com.netflix.conductor:conductor-core"
+            ]
+        },
+        "io.github.classgraph:classgraph": {
+            "locked": "4.8.143",
+            "transitive": [
+                "org.springdoc:springdoc-openapi-ui"
+            ]
         },
         "io.reactivex:rxjava": {
-            "firstLevelTransitive": [
-                "com.netflix.conductor:conductor-core"
-            ],
-            "locked": "1.3.8"
+            "locked": "1.3.8",
+            "transitive": [
+                "com.netflix.conductor:conductor-core"
+            ]
+        },
+        "io.swagger.core.v3:swagger-annotations": {
+            "locked": "2.2.0",
+            "transitive": [
+                "io.swagger.core.v3:swagger-core"
+            ]
+        },
+        "io.swagger.core.v3:swagger-core": {
+            "locked": "2.2.0",
+            "transitive": [
+                "org.springdoc:springdoc-openapi-common"
+            ]
+        },
+        "io.swagger.core.v3:swagger-models": {
+            "locked": "2.2.0",
+            "transitive": [
+                "io.swagger.core.v3:swagger-core"
+            ]
         },
         "jakarta.activation:jakarta.activation-api": {
-            "firstLevelTransitive": [
-                "com.netflix.conductor:conductor-core"
-            ],
-            "locked": "1.2.2"
+            "locked": "1.2.2",
+            "transitive": [
+                "com.netflix.conductor:conductor-core",
+                "jakarta.xml.bind:jakarta.xml.bind-api"
+            ]
+        },
+        "jakarta.annotation:jakarta.annotation-api": {
+            "locked": "1.3.5",
+            "transitive": [
+                "org.springframework.boot:spring-boot-starter",
+                "org.springframework.boot:spring-boot-starter-tomcat"
+            ]
+        },
+        "jakarta.validation:jakarta.validation-api": {
+            "locked": "2.0.2",
+            "transitive": [
+                "io.swagger.core.v3:swagger-core"
+            ]
         },
         "jakarta.xml.bind:jakarta.xml.bind-api": {
-            "firstLevelTransitive": [
-                "com.netflix.conductor:conductor-core"
-            ],
-            "locked": "2.3.3"
+            "locked": "2.3.3",
+            "transitive": [
+                "com.netflix.conductor:conductor-core",
+                "io.swagger.core.v3:swagger-core",
+                "org.springframework.boot:spring-boot-starter-test"
+            ]
         },
         "junit:junit": {
-            "locked": "4.13.2"
+            "locked": "4.13.2",
+            "transitive": [
+                "org.junit.vintage:junit-vintage-engine"
+            ]
+        },
+        "net.bytebuddy:byte-buddy": {
+            "locked": "1.10.22",
+            "transitive": [
+                "org.mockito:mockito-core"
+            ]
+        },
+        "net.bytebuddy:byte-buddy-agent": {
+            "locked": "1.10.22",
+            "transitive": [
+                "org.mockito:mockito-core"
+            ]
+        },
+        "net.minidev:accessors-smart": {
+            "locked": "2.3.1",
+            "transitive": [
+                "net.minidev:json-smart"
+            ]
+        },
+        "net.minidev:json-smart": {
+            "locked": "2.3.1",
+            "transitive": [
+                "com.jayway.jsonpath:json-path"
+            ]
         },
         "org.apache.bval:bval-jsr": {
-            "firstLevelTransitive": [
+            "locked": "2.0.5",
+            "transitive": [
                 "com.netflix.conductor:conductor-common",
                 "com.netflix.conductor:conductor-core"
-            ],
-            "locked": "2.0.5"
+            ]
         },
         "org.apache.commons:commons-lang3": {
-            "firstLevelTransitive": [
+            "locked": "3.10",
+            "transitive": [
                 "com.netflix.conductor:conductor-common",
-                "com.netflix.conductor:conductor-core"
-            ],
-            "locked": "3.12.0"
+                "com.netflix.conductor:conductor-core",
+                "io.swagger.core.v3:swagger-core"
+            ]
         },
         "org.apache.logging.log4j:log4j-api": {
-            "firstLevelTransitive": [
+            "locked": "2.17.1",
+            "transitive": [
                 "com.netflix.conductor:conductor-annotations",
                 "com.netflix.conductor:conductor-common",
-                "com.netflix.conductor:conductor-core"
-            ],
-            "locked": "2.17.1"
+                "com.netflix.conductor:conductor-core",
+                "org.apache.logging.log4j:log4j-core",
+                "org.apache.logging.log4j:log4j-jul",
+                "org.apache.logging.log4j:log4j-slf4j-impl",
+                "org.apache.logging.log4j:log4j-web"
+            ]
         },
         "org.apache.logging.log4j:log4j-core": {
-            "firstLevelTransitive": [
+            "locked": "2.17.1",
+            "transitive": [
                 "com.netflix.conductor:conductor-annotations",
                 "com.netflix.conductor:conductor-common",
-                "com.netflix.conductor:conductor-core"
-            ],
-            "locked": "2.17.1"
+                "com.netflix.conductor:conductor-core",
+                "org.apache.logging.log4j:log4j-slf4j-impl",
+                "org.apache.logging.log4j:log4j-web",
+                "org.springframework.boot:spring-boot-starter-log4j2"
+            ]
         },
         "org.apache.logging.log4j:log4j-jul": {
-            "firstLevelTransitive": [
+            "locked": "2.17.1",
+            "transitive": [
                 "com.netflix.conductor:conductor-annotations",
                 "com.netflix.conductor:conductor-common",
-                "com.netflix.conductor:conductor-core"
-            ],
-            "locked": "2.17.1"
+                "com.netflix.conductor:conductor-core",
+                "org.springframework.boot:spring-boot-starter-log4j2"
+            ]
         },
         "org.apache.logging.log4j:log4j-slf4j-impl": {
-            "firstLevelTransitive": [
+            "locked": "2.17.1",
+            "transitive": [
                 "com.netflix.conductor:conductor-annotations",
                 "com.netflix.conductor:conductor-common",
-                "com.netflix.conductor:conductor-core"
-            ],
-            "locked": "2.17.1"
+                "com.netflix.conductor:conductor-core",
+                "org.springframework.boot:spring-boot-starter-log4j2"
+            ]
         },
         "org.apache.logging.log4j:log4j-web": {
-            "firstLevelTransitive": [
+            "locked": "2.17.1",
+            "transitive": [
                 "com.netflix.conductor:conductor-annotations",
                 "com.netflix.conductor:conductor-common",
                 "com.netflix.conductor:conductor-core"
-<<<<<<< HEAD
-            ],
-            "locked": "2.17.1"
-=======
             ]
         },
         "org.apache.tomcat.embed:tomcat-embed-core": {
@@ -985,13 +1737,10 @@
             "transitive": [
                 "org.springdoc:springdoc-openapi-webmvc-core"
             ]
->>>>>>> bc9df66c
         },
         "org.springdoc:springdoc-openapi-ui": {
             "locked": "1.6.8"
         },
-<<<<<<< HEAD
-=======
         "org.springdoc:springdoc-openapi-webmvc-core": {
             "locked": "1.6.8",
             "transitive": [
@@ -1029,15 +1778,137 @@
                 "org.springframework.boot:spring-boot-starter-web"
             ]
         },
->>>>>>> bc9df66c
         "org.springframework.boot:spring-boot-starter-log4j2": {
-            "locked": "2.6.6"
+            "locked": "2.3.12.RELEASE"
+        },
+        "org.springframework.boot:spring-boot-starter-logging": {
+            "locked": "2.3.12.RELEASE",
+            "transitive": [
+                "org.springframework.boot:spring-boot-starter"
+            ]
         },
         "org.springframework.boot:spring-boot-starter-test": {
-            "locked": "2.6.6"
+            "locked": "2.3.12.RELEASE"
+        },
+        "org.springframework.boot:spring-boot-starter-tomcat": {
+            "locked": "2.3.12.RELEASE",
+            "transitive": [
+                "org.springframework.boot:spring-boot-starter-web"
+            ]
         },
         "org.springframework.boot:spring-boot-starter-web": {
-            "locked": "2.6.6"
+            "locked": "2.3.12.RELEASE"
+        },
+        "org.springframework.boot:spring-boot-test": {
+            "locked": "2.3.12.RELEASE",
+            "transitive": [
+                "org.springframework.boot:spring-boot-starter-test",
+                "org.springframework.boot:spring-boot-test-autoconfigure"
+            ]
+        },
+        "org.springframework.boot:spring-boot-test-autoconfigure": {
+            "locked": "2.3.12.RELEASE",
+            "transitive": [
+                "org.springframework.boot:spring-boot-starter-test"
+            ]
+        },
+        "org.springframework:spring-aop": {
+            "locked": "5.2.15.RELEASE",
+            "transitive": [
+                "org.springframework:spring-context",
+                "org.springframework:spring-webmvc"
+            ]
+        },
+        "org.springframework:spring-beans": {
+            "locked": "5.2.15.RELEASE",
+            "transitive": [
+                "org.springframework:spring-aop",
+                "org.springframework:spring-context",
+                "org.springframework:spring-web",
+                "org.springframework:spring-webmvc"
+            ]
+        },
+        "org.springframework:spring-context": {
+            "locked": "5.2.15.RELEASE",
+            "transitive": [
+                "org.springframework.boot:spring-boot",
+                "org.springframework:spring-webmvc"
+            ]
+        },
+        "org.springframework:spring-core": {
+            "locked": "5.2.15.RELEASE",
+            "transitive": [
+                "org.springframework.boot:spring-boot",
+                "org.springframework.boot:spring-boot-starter",
+                "org.springframework.boot:spring-boot-starter-test",
+                "org.springframework:spring-aop",
+                "org.springframework:spring-beans",
+                "org.springframework:spring-context",
+                "org.springframework:spring-expression",
+                "org.springframework:spring-test",
+                "org.springframework:spring-web",
+                "org.springframework:spring-webmvc"
+            ]
+        },
+        "org.springframework:spring-expression": {
+            "locked": "5.2.15.RELEASE",
+            "transitive": [
+                "org.springframework:spring-context",
+                "org.springframework:spring-webmvc"
+            ]
+        },
+        "org.springframework:spring-jcl": {
+            "locked": "5.2.15.RELEASE",
+            "transitive": [
+                "org.springframework:spring-core"
+            ]
+        },
+        "org.springframework:spring-test": {
+            "locked": "5.2.15.RELEASE",
+            "transitive": [
+                "org.springframework.boot:spring-boot-starter-test"
+            ]
+        },
+        "org.springframework:spring-web": {
+            "locked": "5.2.15.RELEASE",
+            "transitive": [
+                "org.springdoc:springdoc-openapi-common",
+                "org.springframework.boot:spring-boot-starter-json",
+                "org.springframework.boot:spring-boot-starter-web",
+                "org.springframework:spring-webmvc"
+            ]
+        },
+        "org.springframework:spring-webmvc": {
+            "locked": "5.2.15.RELEASE",
+            "transitive": [
+                "org.springdoc:springdoc-openapi-webmvc-core",
+                "org.springframework.boot:spring-boot-starter-web"
+            ]
+        },
+        "org.webjars:swagger-ui": {
+            "locked": "4.10.3",
+            "transitive": [
+                "org.springdoc:springdoc-openapi-ui"
+            ]
+        },
+        "org.webjars:webjars-locator-core": {
+            "locked": "0.45",
+            "transitive": [
+                "org.springdoc:springdoc-openapi-ui"
+            ]
+        },
+        "org.xmlunit:xmlunit-core": {
+            "locked": "2.7.0",
+            "transitive": [
+                "org.springframework.boot:spring-boot-starter-test"
+            ]
+        },
+        "org.yaml:snakeyaml": {
+            "locked": "1.26",
+            "transitive": [
+                "com.fasterxml.jackson.dataformat:jackson-dataformat-yaml",
+                "org.springframework.boot:spring-boot-starter"
+            ]
         }
     }
 }